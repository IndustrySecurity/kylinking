# -*- coding: utf-8 -*-
"""
基础档案管理数据模型
"""

from app.extensions import db
from app.models.base import BaseModel, TenantModel
import uuid
from sqlalchemy.dialects.postgresql import UUID, JSONB
from sqlalchemy import text


class CustomerCategory(BaseModel):
    """客户分类模型"""
    __tablename__ = 'customer_categories'
    
    id = db.Column(UUID(as_uuid=True), primary_key=True, default=uuid.uuid4)
    category_code = db.Column(db.String(50), unique=True, nullable=False)
    category_name = db.Column(db.String(100), nullable=False)
    parent_id = db.Column(UUID(as_uuid=True), db.ForeignKey('customer_categories.id'))
    level = db.Column(db.Integer, default=1)
    sort_order = db.Column(db.Integer, default=0)
    description = db.Column(db.Text)
    is_active = db.Column(db.Boolean, default=True)
    
    # 自引用关系
    children = db.relationship('CustomerCategory', 
                             backref=db.backref('parent', remote_side=[id]),
                             lazy='dynamic')
    
    def to_dict(self):
        """转换为字典"""
        return {
            'id': str(self.id),
            'category_code': self.category_code,
            'category_name': self.category_name,
            'parent_id': str(self.parent_id) if self.parent_id else None,
            'level': self.level,
            'sort_order': self.sort_order,
            'description': self.description,
            'is_active': self.is_active,
            'created_at': self.created_at.isoformat() if self.created_at else None,
            'children_count': self.children.count()
        }


class Customer(BaseModel):
    """客户档案模型"""
    __tablename__ = 'customers'
    
    id = db.Column(UUID(as_uuid=True), primary_key=True, default=uuid.uuid4)
    customer_code = db.Column(db.String(50), unique=True, nullable=False)
    customer_name = db.Column(db.String(200), nullable=False)
    customer_type = db.Column(db.String(20), default='enterprise')  # enterprise/individual
    category_id = db.Column(UUID(as_uuid=True), db.ForeignKey('customer_categories.id'))
    
    # 基本信息
    legal_name = db.Column(db.String(200))
    unified_credit_code = db.Column(db.String(50))  # 统一社会信用代码
    tax_number = db.Column(db.String(50))
    industry = db.Column(db.String(100))
    scale = db.Column(db.String(20))  # large/medium/small/micro
    
    # 联系信息
    contact_person = db.Column(db.String(100))
    contact_phone = db.Column(db.String(50))
    contact_email = db.Column(db.String(100))
    contact_address = db.Column(db.Text)
    postal_code = db.Column(db.String(20))
    
    # 业务信息
    credit_limit = db.Column(db.Numeric(15, 2), default=0)
    payment_terms = db.Column(db.Integer, default=30)  # 付款天数
    currency = db.Column(db.String(10), default='CNY')
    price_level = db.Column(db.String(20), default='standard')
    sales_person_id = db.Column(UUID(as_uuid=True))
    
    # 系统字段
    status = db.Column(db.String(20), default='active')  # active/inactive/pending
    is_approved = db.Column(db.Boolean, default=False)
    approved_by = db.Column(UUID(as_uuid=True))
    approved_at = db.Column(db.DateTime)
    
    # 租户模块配置支持
    custom_fields = db.Column(JSONB, default={})
    
    # 关联关系
    category = db.relationship('CustomerCategory', backref='customers', lazy='select')
    
    __table_args__ = (
        db.CheckConstraint("status IN ('active', 'inactive', 'pending')", name='customers_status_check'),
        db.CheckConstraint("customer_type IN ('enterprise', 'individual')", name='customers_type_check'),
    )
    
    def to_dict(self):
        """转换为字典"""
        return {
            'id': str(self.id),
            'customer_code': self.customer_code,
            'customer_name': self.customer_name,
            'customer_type': self.customer_type,
            'category': self.category.to_dict() if self.category else None,
            
            # 基本信息
            'legal_name': self.legal_name,
            'unified_credit_code': self.unified_credit_code,
            'tax_number': self.tax_number,
            'industry': self.industry,
            'scale': self.scale,
            
            # 联系信息
            'contact_person': self.contact_person,
            'contact_phone': self.contact_phone,
            'contact_email': self.contact_email,
            'contact_address': self.contact_address,
            'postal_code': self.postal_code,
            
            # 业务信息
            'credit_limit': float(self.credit_limit) if self.credit_limit else 0,
            'payment_terms': self.payment_terms,
            'currency': self.currency,
            'price_level': self.price_level,
            'sales_person_id': str(self.sales_person_id) if self.sales_person_id else None,
            
            # 系统字段
            'status': self.status,
            'is_approved': self.is_approved,
            'approved_by': str(self.approved_by) if self.approved_by else None,
            'approved_at': self.approved_at.isoformat() if self.approved_at else None,
            
            # 自定义字段
            'custom_fields': self.custom_fields or {},
            
            # 审计字段
            'created_by': str(self.created_by) if self.created_by else None,
            'created_at': self.created_at.isoformat() if self.created_at else None,
            'updated_by': str(self.updated_by) if self.updated_by else None,
            'updated_at': self.updated_at.isoformat() if self.updated_at else None,
        }


class SupplierCategory(BaseModel):
    """供应商分类模型"""
    __tablename__ = 'supplier_categories'
    
    id = db.Column(UUID(as_uuid=True), primary_key=True, default=uuid.uuid4)
    category_code = db.Column(db.String(50), unique=True, nullable=False)
    category_name = db.Column(db.String(100), nullable=False)
    parent_id = db.Column(UUID(as_uuid=True), db.ForeignKey('supplier_categories.id'))
    level = db.Column(db.Integer, default=1)
    sort_order = db.Column(db.Integer, default=0)
    description = db.Column(db.Text)
    is_active = db.Column(db.Boolean, default=True)
    
    # 自引用关系
    children = db.relationship('SupplierCategory', 
                             backref=db.backref('parent', remote_side=[id]),
                             lazy='dynamic')
    
    def to_dict(self):
        """转换为字典"""
        return {
            'id': str(self.id),
            'category_code': self.category_code,
            'category_name': self.category_name,
            'parent_id': str(self.parent_id) if self.parent_id else None,
            'level': self.level,
            'sort_order': self.sort_order,
            'description': self.description,
            'is_active': self.is_active,
            'created_at': self.created_at.isoformat() if self.created_at else None,
            'children_count': self.children.count()
        }


class Supplier(BaseModel):
    """供应商档案模型"""
    __tablename__ = 'suppliers'
    
    id = db.Column(UUID(as_uuid=True), primary_key=True, default=uuid.uuid4)
    supplier_code = db.Column(db.String(50), unique=True, nullable=False)
    supplier_name = db.Column(db.String(200), nullable=False)
    supplier_type = db.Column(db.String(20), default='material')  # material/service/both
    category_id = db.Column(UUID(as_uuid=True), db.ForeignKey('supplier_categories.id'))
    
    # 基本信息
    legal_name = db.Column(db.String(200))
    unified_credit_code = db.Column(db.String(50))
    business_license = db.Column(db.String(50))
    industry = db.Column(db.String(100))
    established_date = db.Column(db.Date)
    
    # 联系信息
    contact_person = db.Column(db.String(100))
    contact_phone = db.Column(db.String(50))
    contact_email = db.Column(db.String(100))
    office_address = db.Column(db.Text)
    factory_address = db.Column(db.Text)
    
    # 业务信息
    payment_terms = db.Column(db.Integer, default=30)
    currency = db.Column(db.String(10), default='CNY')
    quality_level = db.Column(db.String(20), default='qualified')  # excellent/good/qualified/poor
    cooperation_level = db.Column(db.String(20), default='ordinary')  # strategic/important/ordinary
    
    # 评估信息
    quality_score = db.Column(db.Numeric(3, 1), default=0)  # 0-10分
    delivery_score = db.Column(db.Numeric(3, 1), default=0)
    service_score = db.Column(db.Numeric(3, 1), default=0)
    price_score = db.Column(db.Numeric(3, 1), default=0)
    overall_score = db.Column(db.Numeric(3, 1), default=0)
    
    # 系统字段
    status = db.Column(db.String(20), default='active')
    is_approved = db.Column(db.Boolean, default=False)
    approved_by = db.Column(UUID(as_uuid=True))
    approved_at = db.Column(db.DateTime)
    
    # 租户模块配置支持
    custom_fields = db.Column(JSONB, default={})
    
    # 关联关系
    category = db.relationship('SupplierCategory', backref='suppliers', lazy='select')
    
    __table_args__ = (
        db.CheckConstraint("status IN ('active', 'inactive', 'pending')", name='suppliers_status_check'),
        db.CheckConstraint("supplier_type IN ('material', 'service', 'both')", name='suppliers_type_check'),
        db.CheckConstraint("quality_level IN ('excellent', 'good', 'qualified', 'poor')", name='suppliers_quality_check'),
        db.CheckConstraint("cooperation_level IN ('strategic', 'important', 'ordinary')", name='suppliers_cooperation_check'),
    )
    
    def to_dict(self):
        """转换为字典"""
        return {
            'id': str(self.id),
            'supplier_code': self.supplier_code,
            'supplier_name': self.supplier_name,
            'supplier_type': self.supplier_type,
            'category': self.category.to_dict() if self.category else None,
            
            # 基本信息
            'legal_name': self.legal_name,
            'unified_credit_code': self.unified_credit_code,
            'business_license': self.business_license,
            'industry': self.industry,
            'established_date': self.established_date.isoformat() if self.established_date else None,
            
            # 联系信息
            'contact_person': self.contact_person,
            'contact_phone': self.contact_phone,
            'contact_email': self.contact_email,
            'office_address': self.office_address,
            'factory_address': self.factory_address,
            
            # 业务信息
            'payment_terms': self.payment_terms,
            'currency': self.currency,
            'quality_level': self.quality_level,
            'cooperation_level': self.cooperation_level,
            
            # 评估信息
            'quality_score': float(self.quality_score) if self.quality_score else 0,
            'delivery_score': float(self.delivery_score) if self.delivery_score else 0,
            'service_score': float(self.service_score) if self.service_score else 0,
            'price_score': float(self.price_score) if self.price_score else 0,
            'overall_score': float(self.overall_score) if self.overall_score else 0,
            
            # 系统字段
            'status': self.status,
            'is_approved': self.is_approved,
            'approved_by': str(self.approved_by) if self.approved_by else None,
            'approved_at': self.approved_at.isoformat() if self.approved_at else None,
            
            # 自定义字段
            'custom_fields': self.custom_fields or {},
            
            # 审计字段
            'created_by': str(self.created_by) if self.created_by else None,
            'created_at': self.created_at.isoformat() if self.created_at else None,
            'updated_by': str(self.updated_by) if self.updated_by else None,
            'updated_at': self.updated_at.isoformat() if self.updated_at else None,
        }


class ProductCategory(TenantModel):
    """产品分类模型"""
    __tablename__ = 'product_categories'
    
    id = db.Column(UUID(as_uuid=True), primary_key=True, default=uuid.uuid4)
    
    # 基本信息
    category_name = db.Column(db.String(255), nullable=False, comment='产品分类名称')
    subject_name = db.Column(db.String(100), comment='科目名称')
    is_blown_film = db.Column(db.Boolean, default=False, comment='是否吹膜')
    delivery_days = db.Column(db.Integer, comment='交货天数')
    
    # 通用字段
    description = db.Column(db.Text, comment='描述')
    sort_order = db.Column(db.Integer, default=0, comment='显示排序')
    is_enabled = db.Column(db.Boolean, default=True, comment='是否启用')
    
    # 审计字段
    created_by = db.Column(UUID(as_uuid=True), nullable=False, comment='创建人')
    updated_by = db.Column(UUID(as_uuid=True), comment='修改人')
    
    def to_dict(self, include_user_info=False):
        """转换为字典"""
        result = {
            'id': str(self.id),
            'category_name': self.category_name,
            'subject_name': self.subject_name,
            'is_blown_film': self.is_blown_film,
            'delivery_days': self.delivery_days,
            'description': self.description,
            'sort_order': self.sort_order,
            'is_enabled': self.is_enabled,
            'created_by': str(self.created_by) if self.created_by else None,
            'updated_by': str(self.updated_by) if self.updated_by else None,
            'created_at': self.created_at.isoformat() if self.created_at else None,
            'updated_at': self.updated_at.isoformat() if self.updated_at else None,
        }
        
        if include_user_info:
            from app.models.user import User
            created_user = User.get_by_id(self.created_by) if self.created_by else None
            updated_user = User.get_by_id(self.updated_by) if self.updated_by else None
            
            result.update({
                'created_by_name': created_user.get_full_name() if created_user else None,
                'updated_by_name': updated_user.get_full_name() if updated_user else None,
            })
        
        return result
    
    @classmethod
    def get_enabled_list(cls):
        """获取启用的产品分类列表"""
        return cls.query.filter_by(is_enabled=True).order_by(cls.sort_order, cls.category_name).all()
    
    def __repr__(self):
        return f'<ProductCategory {self.category_name}>'


class Product(BaseModel):
    """产品档案模型"""
    __tablename__ = 'products'
    
    id = db.Column(UUID(as_uuid=True), primary_key=True, default=uuid.uuid4)
    product_code = db.Column(db.String(50), unique=True, nullable=False)
    product_name = db.Column(db.String(200), nullable=False)
    product_type = db.Column(db.String(20), default='finished')  # finished/semi/material
    category_id = db.Column(UUID(as_uuid=True), db.ForeignKey('product_categories.id'))
    
    # 基本信息
    short_name = db.Column(db.String(100))
    english_name = db.Column(db.String(200))
    brand = db.Column(db.String(100))
    model = db.Column(db.String(100))
    specification = db.Column(db.Text)
    
    # 技术参数 (薄膜产品特有)
    thickness = db.Column(db.Numeric(8, 3))  # 厚度(μm)
    width = db.Column(db.Numeric(8, 2))  # 宽度(mm)
    length = db.Column(db.Numeric(10, 2))  # 长度(m)
    material_type = db.Column(db.String(100))  # 材料类型
    transparency = db.Column(db.Numeric(5, 2))  # 透明度(%)
    tensile_strength = db.Column(db.Numeric(8, 2))  # 拉伸强度(MPa)
    
    # 包装信息
    base_unit = db.Column(db.String(20), default='m²')  # 基本单位
    package_unit = db.Column(db.String(20))  # 包装单位
    conversion_rate = db.Column(db.Numeric(10, 4), default=1)  # 换算率
    net_weight = db.Column(db.Numeric(10, 3))  # 净重(kg)
    gross_weight = db.Column(db.Numeric(10, 3))  # 毛重(kg)
    
    # 价格信息
    standard_cost = db.Column(db.Numeric(15, 4))  # 标准成本
    standard_price = db.Column(db.Numeric(15, 4))  # 标准售价
    currency = db.Column(db.String(10), default='CNY')
    
    # 库存信息
    safety_stock = db.Column(db.Numeric(15, 3), default=0)  # 安全库存
    min_order_qty = db.Column(db.Numeric(15, 3), default=1)  # 最小订单量
    max_order_qty = db.Column(db.Numeric(15, 3))  # 最大订单量
    
    # 生产信息
    lead_time = db.Column(db.Integer, default=0)  # 生产周期(天)
    shelf_life = db.Column(db.Integer)  # 保质期(天)
    storage_condition = db.Column(db.String(200))  # 存储条件
    
    # 质量标准
    quality_standard = db.Column(db.String(200))  # 质量标准
    inspection_method = db.Column(db.String(200))  # 检验方法
    
    # 系统字段
    status = db.Column(db.String(20), default='active')
    is_sellable = db.Column(db.Boolean, default=True)  # 可销售
    is_purchasable = db.Column(db.Boolean, default=True)  # 可采购
    is_producible = db.Column(db.Boolean, default=True)  # 可生产
    
    # 租户模块配置支持
    custom_fields = db.Column(JSONB, default={})
    
    # 关联关系
    category = db.relationship('ProductCategory', backref='products', lazy='select')
    
    __table_args__ = (
        db.CheckConstraint("status IN ('active', 'inactive', 'pending')", name='products_status_check'),
        db.CheckConstraint("product_type IN ('finished', 'semi', 'material')", name='products_type_check'),
    )
    
    def to_dict(self):
        """转换为字典"""
        return {
            'id': str(self.id),
            'product_code': self.product_code,
            'product_name': self.product_name,
            'product_type': self.product_type,
            'category': self.category.to_dict() if self.category else None,
            
            # 基本信息
            'short_name': self.short_name,
            'english_name': self.english_name,
            'brand': self.brand,
            'model': self.model,
            'specification': self.specification,
            
            # 技术参数
            'thickness': float(self.thickness) if self.thickness else None,
            'width': float(self.width) if self.width else None,
            'length': float(self.length) if self.length else None,
            'material_type': self.material_type,
            'transparency': float(self.transparency) if self.transparency else None,
            'tensile_strength': float(self.tensile_strength) if self.tensile_strength else None,
            
            # 包装信息
            'base_unit': self.base_unit,
            'package_unit': self.package_unit,
            'conversion_rate': float(self.conversion_rate) if self.conversion_rate else 1,
            'net_weight': float(self.net_weight) if self.net_weight else None,
            'gross_weight': float(self.gross_weight) if self.gross_weight else None,
            
            # 价格信息
            'standard_cost': float(self.standard_cost) if self.standard_cost else None,
            'standard_price': float(self.standard_price) if self.standard_price else None,
            'currency': self.currency,
            
            # 库存信息
            'safety_stock': float(self.safety_stock) if self.safety_stock else 0,
            'min_order_qty': float(self.min_order_qty) if self.min_order_qty else 1,
            'max_order_qty': float(self.max_order_qty) if self.max_order_qty else None,
            
            # 生产信息
            'lead_time': self.lead_time,
            'shelf_life': self.shelf_life,
            'storage_condition': self.storage_condition,
            
            # 质量标准
            'quality_standard': self.quality_standard,
            'inspection_method': self.inspection_method,
            
            # 系统字段
            'status': self.status,
            'is_sellable': self.is_sellable,
            'is_purchasable': self.is_purchasable,
            'is_producible': self.is_producible,
            
            # 自定义字段
            'custom_fields': self.custom_fields or {},
            
            # 审计字段
            'created_by': str(self.created_by) if self.created_by else None,
            'created_at': self.created_at.isoformat() if self.created_at else None,
            'updated_by': str(self.updated_by) if self.updated_by else None,
            'updated_at': self.updated_at.isoformat() if self.updated_at else None,
        }


class PackageMethod(TenantModel):
    """包装方式模型"""
    __tablename__ = 'package_methods'
    
    id = db.Column(UUID(as_uuid=True), primary_key=True, default=uuid.uuid4)
    package_name = db.Column(db.String(100), nullable=False, comment='包装方式名称')
    package_code = db.Column(db.String(50), unique=True, nullable=True, comment='包装方式编码')
    description = db.Column(db.Text, comment='描述')
    sort_order = db.Column(db.Integer, default=0, comment='显示排序')
    is_enabled = db.Column(db.Boolean, default=True, comment='是否启用')
    
    # 审计字段
    created_by = db.Column(UUID(as_uuid=True), nullable=False, comment='创建人')
    updated_by = db.Column(UUID(as_uuid=True), comment='修改人')
    
    def to_dict(self, include_user_info=False):
        """转换为字典"""
        result = {
            'id': str(self.id),
            'package_name': self.package_name,
            'package_code': self.package_code,
            'description': self.description,
            'sort_order': self.sort_order,
            'is_enabled': self.is_enabled,
            'created_by': str(self.created_by) if self.created_by else None,
            'created_at': self.created_at.isoformat() if self.created_at else None,
            'updated_by': str(self.updated_by) if self.updated_by else None,
            'updated_at': self.updated_at.isoformat() if self.updated_at else None,
        }
        
        if include_user_info:
            # 这里可以添加用户名信息，需要关联用户表
            pass
            
        return result
    
    @classmethod
    def get_enabled_list(cls):
        """获取启用的包装方式列表"""
        return cls.query.filter_by(is_enabled=True).order_by(cls.sort_order, cls.created_at).all()
    
    def __repr__(self):
        return f'<PackageMethod {self.package_name}>'


class DeliveryMethod(TenantModel):
    """送货方式模型"""
    __tablename__ = 'delivery_methods'
    
    id = db.Column(UUID(as_uuid=True), primary_key=True, default=uuid.uuid4)
    delivery_name = db.Column(db.String(100), nullable=False, comment='送货方式名称')
    delivery_code = db.Column(db.String(50), unique=True, nullable=True, comment='送货方式编码')
    description = db.Column(db.Text, comment='描述')
    sort_order = db.Column(db.Integer, default=0, comment='显示排序')
    is_enabled = db.Column(db.Boolean, default=True, comment='是否启用')
    
    # 审计字段
    created_by = db.Column(UUID(as_uuid=True), nullable=False, comment='创建人')
    updated_by = db.Column(UUID(as_uuid=True), comment='修改人')
    
    def to_dict(self, include_user_info=False):
        """转换为字典"""
        result = {
            'id': str(self.id),
            'delivery_name': self.delivery_name,
            'delivery_code': self.delivery_code,
            'description': self.description,
            'sort_order': self.sort_order,
            'is_enabled': self.is_enabled,
            'created_by': str(self.created_by) if self.created_by else None,
            'updated_by': str(self.updated_by) if self.updated_by else None,
            'created_at': self.created_at.isoformat() if self.created_at else None,
            'updated_at': self.updated_at.isoformat() if self.updated_at else None,
        }
        
        return result
    
    @classmethod
    def get_enabled_list(cls):
        """获取启用的送货方式列表"""
        return cls.query.filter_by(is_enabled=True).order_by(cls.sort_order, cls.delivery_name).all()
    
    def __repr__(self):
        return f'<DeliveryMethod {self.delivery_name}>'


class ColorCard(TenantModel):
    """色卡模型"""
    __tablename__ = 'color_cards'
    
    id = db.Column(UUID(as_uuid=True), primary_key=True, default=uuid.uuid4)
    color_code = db.Column(db.String(50), unique=True, nullable=False, comment='色卡编号(SK开头+8位数字)')
    color_name = db.Column(db.String(100), nullable=False, comment='色卡名称')
    color_value = db.Column(db.String(20), nullable=False, comment='色值(十六进制)')
    remarks = db.Column(db.Text, comment='备注')
    sort_order = db.Column(db.Integer, default=0, comment='显示排序')
    is_enabled = db.Column(db.Boolean, default=True, comment='是否启用')
    
    # 审计字段
    created_by = db.Column(UUID(as_uuid=True), nullable=False, comment='创建人')
    updated_by = db.Column(UUID(as_uuid=True), comment='修改人')
    
    def to_dict(self, include_user_info=False):
        """转换为字典"""
        result = {
            'id': str(self.id),
            'color_code': self.color_code,
            'color_name': self.color_name,
            'color_value': self.color_value,
            'remarks': self.remarks,
            'sort_order': self.sort_order,
            'is_enabled': self.is_enabled,
            'created_by': str(self.created_by) if self.created_by else None,
            'updated_by': str(self.updated_by) if self.updated_by else None,
            'created_at': self.created_at.isoformat() if self.created_at else None,
            'updated_at': self.updated_at.isoformat() if self.updated_at else None,
        }
        
        return result
    
    @classmethod
    def get_enabled_list(cls):
        """获取启用的色卡列表"""
        return cls.query.filter_by(is_enabled=True).order_by(cls.sort_order, cls.color_name).all()
    
    @classmethod
    def generate_color_code(cls):
        """生成色卡编号 SK + 8位自增数字"""
        # 获取当前最大编号
        latest = cls.query.filter(
            cls.color_code.like('SK%')
        ).order_by(cls.color_code.desc()).first()
        
        if latest and latest.color_code.startswith('SK'):
            try:
                # 提取数字部分并加1
                number_part = latest.color_code[2:]
                next_number = int(number_part) + 1
            except (ValueError, IndexError):
                next_number = 1
        else:
            next_number = 1
        
        # 格式化为8位数字
        return f"SK{next_number:08d}"
    
    def __repr__(self):
        return f'<ColorCard {self.color_name}({self.color_code})>'


class Unit(TenantModel):
    """单位模型"""
    __tablename__ = 'units'
    
    id = db.Column(UUID(as_uuid=True), primary_key=True, default=uuid.uuid4)
    unit_name = db.Column(db.String(100), nullable=False, comment='单位名称')
    description = db.Column(db.Text, comment='描述')
    sort_order = db.Column(db.Integer, default=0, comment='显示排序')
    is_enabled = db.Column(db.Boolean, default=True, comment='是否启用')
    
    # 审计字段
    created_by = db.Column(UUID(as_uuid=True), nullable=False, comment='创建人')
    updated_by = db.Column(UUID(as_uuid=True), comment='修改人')
    
    def to_dict(self, include_user_info=False):
        """转换为字典"""
        data = {
            'id': str(self.id),
            'unit_name': self.unit_name,
            'description': self.description,
            'sort_order': self.sort_order,
            'is_enabled': self.is_enabled,
            'created_by': str(self.created_by) if self.created_by else None,
            'updated_by': str(self.updated_by) if self.updated_by else None,
            'created_at': self.created_at.isoformat() if self.created_at else None,
            'updated_at': self.updated_at.isoformat() if self.updated_at else None,
        }
        
        if include_user_info:
            # 这里可以添加用户信息的查询逻辑
            pass
            
        return data
    
    @classmethod
    def get_enabled_list(cls):
        """获取启用的单位列表"""
        return cls.query.filter_by(is_enabled=True).order_by(cls.sort_order, cls.unit_name).all()
    
    def __repr__(self):
        return f'<Unit {self.unit_name}>'


class CustomerCategoryManagement(TenantModel):
    """客户分类管理模型"""
    __tablename__ = 'customer_category_management'
    
    id = db.Column(UUID(as_uuid=True), primary_key=True, default=uuid.uuid4)
    category_name = db.Column(db.String(100), nullable=False, comment='客户分类名称')
    category_code = db.Column(db.String(50), nullable=True, comment='客户分类编码')
    description = db.Column(db.Text, comment='描述')
    sort_order = db.Column(db.Integer, default=0, comment='显示排序')
    is_enabled = db.Column(db.Boolean, default=True, comment='是否启用')
    
    # 审计字段
    created_by = db.Column(UUID(as_uuid=True), nullable=False, comment='创建人')
    updated_by = db.Column(UUID(as_uuid=True), comment='修改人')
    
    def to_dict(self, include_user_info=False):
        """转换为字典"""
        data = {
            'id': str(self.id),
            'category_name': self.category_name,
            'category_code': self.category_code,
            'description': self.description,
            'sort_order': self.sort_order,
            'is_enabled': self.is_enabled,
            'created_by': str(self.created_by) if self.created_by else None,
            'updated_by': str(self.updated_by) if self.updated_by else None,
            'created_at': self.created_at.isoformat() if self.created_at else None,
            'updated_at': self.updated_at.isoformat() if self.updated_at else None,
        }
        
        if include_user_info:
            # 这里可以添加用户信息的查询逻辑
            pass
            
        return data
    
    @classmethod
    def get_enabled_list(cls):
        """获取启用的客户分类列表"""
        return cls.query.filter_by(is_enabled=True).order_by(cls.sort_order, cls.category_name).all()
    
    def __repr__(self):
        return f'<CustomerCategoryManagement {self.category_name}>'


class SupplierCategoryManagement(TenantModel):
    """供应商分类管理模型"""
    __tablename__ = 'supplier_category_management'
    
    id = db.Column(UUID(as_uuid=True), primary_key=True, default=uuid.uuid4)
    category_name = db.Column(db.String(100), nullable=False, comment='供应商分类名称')
    category_code = db.Column(db.String(50), nullable=True, comment='供应商分类编码')
    description = db.Column(db.Text, comment='描述')
    
    # 特殊业务字段
    is_plate_making = db.Column(db.Boolean, default=False, comment='制版')
    is_outsourcing = db.Column(db.Boolean, default=False, comment='外发')
    is_knife_plate = db.Column(db.Boolean, default=False, comment='刀板')
    
    # 通用字段
    sort_order = db.Column(db.Integer, default=0, comment='显示排序')
    is_enabled = db.Column(db.Boolean, default=True, comment='是否启用')
    
    # 审计字段
    created_by = db.Column(UUID(as_uuid=True), nullable=False, comment='创建人')
    updated_by = db.Column(UUID(as_uuid=True), comment='修改人')
    
    def to_dict(self, include_user_info=False):
        """转换为字典"""
        data = {
            'id': str(self.id),
            'category_name': self.category_name,
            'category_code': self.category_code,
            'description': self.description,
            'is_plate_making': self.is_plate_making,
            'is_outsourcing': self.is_outsourcing,
            'is_knife_plate': self.is_knife_plate,
            'sort_order': self.sort_order,
            'is_enabled': self.is_enabled,
            'created_by': str(self.created_by) if self.created_by else None,
            'updated_by': str(self.updated_by) if self.updated_by else None,
            'created_at': self.created_at.isoformat() if self.created_at else None,
            'updated_at': self.updated_at.isoformat() if self.updated_at else None,
        }
        
        if include_user_info:
            # 这里可以添加用户信息的查询逻辑
            pass
            
        return data
    
    @classmethod
    def get_enabled_list(cls):
        """获取启用的供应商分类列表"""
        return cls.query.filter_by(is_enabled=True).order_by(cls.sort_order, cls.category_name).all()
    
    def __repr__(self):
        return f'<SupplierCategoryManagement {self.category_name}>'


class Specification(TenantModel):
    """规格模型"""
    __tablename__ = 'specifications'
    
    id = db.Column(UUID(as_uuid=True), primary_key=True, default=uuid.uuid4)
    spec_name = db.Column(db.String(100), nullable=False, comment='规格名称')
    length = db.Column(db.Numeric(10, 3), nullable=False, comment='长(m)')
    width = db.Column(db.Numeric(10, 3), nullable=False, comment='宽(mm)')
    roll = db.Column(db.Numeric(10, 3), nullable=False, comment='卷')
    area_sqm = db.Column(db.Numeric(15, 6), comment='面积(平方米)')
    spec_format = db.Column(db.String(200), comment='规格格式(长×宽×卷)')
    description = db.Column(db.Text, comment='描述')
    sort_order = db.Column(db.Integer, default=0, comment='显示排序')
    is_enabled = db.Column(db.Boolean, default=True, comment='是否启用')
    
    # 审计字段
    created_by = db.Column(UUID(as_uuid=True), nullable=False, comment='创建人')
    updated_by = db.Column(UUID(as_uuid=True), comment='修改人')
    
    def calculate_area_and_format(self):
        """计算面积和格式字符串"""
        if self.length and self.width and self.roll:
            # 长(m) × 宽(mm转换为m) × 卷 = 平方米
            # 宽度从mm转换为m需要除以1000
            width_in_meters = float(self.width) / 1000
            self.area_sqm = float(self.length) * width_in_meters * float(self.roll)
            
            # 格式字符串：长×宽×卷
            self.spec_format = f"{self.length}×{self.width}×{self.roll}"
    
    def to_dict(self, include_user_info=False):
        """转换为字典"""
        data = {
            'id': str(self.id),
            'spec_name': self.spec_name,
            'length': float(self.length) if self.length else None,
            'width': float(self.width) if self.width else None,
            'roll': float(self.roll) if self.roll else None,
            'area_sqm': float(self.area_sqm) if self.area_sqm else None,
            'spec_format': self.spec_format,
            'description': self.description,
            'sort_order': self.sort_order,
            'is_enabled': self.is_enabled,
            'created_by': str(self.created_by) if self.created_by else None,
            'updated_by': str(self.updated_by) if self.updated_by else None,
            'created_at': self.created_at.isoformat() if self.created_at else None,
            'updated_at': self.updated_at.isoformat() if self.updated_at else None,
        }
        
        if include_user_info:
            # 这里可以添加用户信息的查询逻辑
            pass
            
        return data
    
    @classmethod
    def get_enabled_list(cls):
        """获取启用的规格列表"""
        return cls.query.filter_by(is_enabled=True).order_by(cls.sort_order, cls.spec_name).all()
    
    def __repr__(self):
        return f'<Specification {self.spec_name}>'


class Currency(TenantModel):
    """币别模型"""
    __tablename__ = 'currencies'
    
    id = db.Column(UUID(as_uuid=True), primary_key=True, default=uuid.uuid4)
    currency_code = db.Column(db.String(10), unique=True, nullable=False, comment='币别代码(如CNY,USD)')
    currency_name = db.Column(db.String(100), nullable=False, comment='币别名称')
    exchange_rate = db.Column(db.Numeric(10, 4), nullable=False, default=1.0000, comment='汇率')
    is_base_currency = db.Column(db.Boolean, default=False, comment='是否本位币')
    description = db.Column(db.Text, comment='描述')
    sort_order = db.Column(db.Integer, default=0, comment='显示排序')
    is_enabled = db.Column(db.Boolean, default=True, comment='是否启用')
    
    # 审计字段
    created_by = db.Column(UUID(as_uuid=True), nullable=False, comment='创建人')
    updated_by = db.Column(UUID(as_uuid=True), comment='修改人')
    
    def to_dict(self, include_user_info=False):
        """转换为字典"""
        data = {
            'id': str(self.id),
            'currency_code': self.currency_code,
            'currency_name': self.currency_name,
            'exchange_rate': float(self.exchange_rate) if self.exchange_rate else 1.0,
            'is_base_currency': self.is_base_currency,
            'description': self.description,
            'sort_order': self.sort_order,
            'is_enabled': self.is_enabled,
            'created_by': str(self.created_by) if self.created_by else None,
            'updated_by': str(self.updated_by) if self.updated_by else None,
            'created_at': self.created_at.isoformat() if self.created_at else None,
            'updated_at': self.updated_at.isoformat() if self.updated_at else None,
        }
        
        if include_user_info:
            # 这里可以添加用户信息的查询逻辑
            pass
            
        return data
    
    @classmethod
    def get_enabled_list(cls):
        """获取启用的币别列表"""
        return cls.query.filter_by(is_enabled=True).order_by(cls.sort_order, cls.currency_code).all()
    
    @classmethod
    def get_base_currency(cls):
        """获取本位币"""
        return cls.query.filter_by(is_base_currency=True, is_enabled=True).first()
    
    def set_as_base_currency(self):
        """设置为本位币（会将其他币别的本位币标记移除）"""
        # 先将所有币别的本位币标记设为False
        Currency.query.filter_by(is_base_currency=True).update({'is_base_currency': False})
        # 设置当前币别为本位币
        self.is_base_currency = True
        db.session.commit()
    
    def __repr__(self):
        return f'<Currency {self.currency_name}({self.currency_code})>' 


class TaxRate(TenantModel):
    """税率管理模型"""
    __tablename__ = 'tax_rates'
    
    id = db.Column(UUID(as_uuid=True), primary_key=True, default=uuid.uuid4)
    
    tax_name = db.Column(db.String(100), nullable=False, comment='税收')
    tax_rate = db.Column(db.Numeric(5, 2), nullable=False, comment='税率%')
    is_default = db.Column(db.Boolean, default=False, comment='评审默认')
    
    # 通用字段
    description = db.Column(db.Text, comment='描述')
    sort_order = db.Column(db.Integer, default=0, comment='显示排序')
    is_enabled = db.Column(db.Boolean, default=True, comment='是否启用')
    
    # 审计字段
    created_by = db.Column(UUID(as_uuid=True), nullable=False, comment='创建人')
    updated_by = db.Column(UUID(as_uuid=True), comment='修改人')
    
    def to_dict(self, include_user_info=False):
        """转换为字典"""
        data = {
            'id': str(self.id),
            'tax_name': self.tax_name,
            'tax_rate': float(self.tax_rate) if self.tax_rate else 0,
            'is_default': self.is_default,
            'description': self.description,
            'sort_order': self.sort_order,
            'is_enabled': self.is_enabled,
            'created_at': self.created_at.isoformat() if self.created_at else None,
            'updated_at': self.updated_at.isoformat() if self.updated_at else None,
        }
        
        if include_user_info:
            data.update({
                'created_by': str(self.created_by) if self.created_by else None,
                'updated_by': str(self.updated_by) if self.updated_by else None,
            })
        
        return data
    
    @classmethod
    def get_enabled_list(cls):
        """获取启用的税率列表"""
        return cls.query.filter_by(is_enabled=True).order_by(cls.sort_order, cls.tax_name).all()
    
    @classmethod
    def get_default_tax_rate(cls):
        """获取默认税率"""
        return cls.query.filter_by(is_default=True, is_enabled=True).first()
    
    def set_as_default(self):
        """设置为默认税率"""
        # 先取消其他税率的默认状态
        cls = self.__class__
        cls.query.filter_by(is_default=True).update({'is_default': False})
        # 设置当前税率为默认
        self.is_default = True
        db.session.commit()
    
    def __repr__(self):
        return f'<TaxRate {self.tax_name}: {self.tax_rate}%>'


class SettlementMethod(TenantModel):
    """结算方式模型"""
    __tablename__ = 'settlement_methods'
    
    id = db.Column(UUID(as_uuid=True), primary_key=True, default=uuid.uuid4)
    
    # 专享字段
    settlement_name = db.Column(db.String(100), nullable=False, comment='结算方式')
    
    # 通用字段
    description = db.Column(db.Text, comment='描述')
    sort_order = db.Column(db.Integer, default=0, comment='显示排序')
    is_enabled = db.Column(db.Boolean, default=True, comment='是否启用')
    
    # 审计字段
    created_by = db.Column(UUID(as_uuid=True), nullable=False, comment='创建人')
    updated_by = db.Column(UUID(as_uuid=True), comment='修改人')
    
    def to_dict(self, include_user_info=False):
        """转换为字典"""
        result = {
            'id': str(self.id),
            'settlement_name': self.settlement_name,
            'description': self.description,
            'sort_order': self.sort_order,
            'is_enabled': self.is_enabled,
            'created_at': self.created_at.isoformat() if self.created_at else None,
            'updated_at': self.updated_at.isoformat() if self.updated_at else None,
        }
        
        if include_user_info:
            result.update({
                'created_by': str(self.created_by) if self.created_by else None,
                'updated_by': str(self.updated_by) if self.updated_by else None,
            })
        
        return result
    
    @classmethod
    def get_enabled_list(cls):
        """获取启用的结算方式列表"""
        return cls.query.filter_by(is_enabled=True).order_by(cls.sort_order, cls.created_at).all()
    
    def __repr__(self):
        return f'<SettlementMethod {self.settlement_name}>'


class AccountManagement(TenantModel):
    """账户管理模型"""
    __tablename__ = 'account_management'
    
    id = db.Column(UUID(as_uuid=True), primary_key=True, default=uuid.uuid4)
    
    # 专享字段
    account_name = db.Column(db.String(200), nullable=False, comment='账户名称')
    account_type = db.Column(db.String(50), nullable=False, comment='账户类型')
    currency_id = db.Column(UUID(as_uuid=True), comment='币别ID')
    bank_name = db.Column(db.String(200), comment='开户银行')
    bank_account = db.Column(db.String(100), comment='银行账户')
    opening_date = db.Column(db.Date, comment='开户日期')
    opening_address = db.Column(db.String(500), comment='开户地址')
    
    # 通用字段
    description = db.Column(db.Text, comment='描述')
    sort_order = db.Column(db.Integer, default=0, comment='显示排序')
    is_enabled = db.Column(db.Boolean, default=True, comment='是否启用')
    
    # 审计字段
    created_by = db.Column(UUID(as_uuid=True), nullable=False, comment='创建人')
    updated_by = db.Column(UUID(as_uuid=True), comment='修改人')
    
    def to_dict(self, include_user_info=False):
        """转换为字典"""
        result = {
            'id': str(self.id),
            'account_name': self.account_name,
            'account_type': self.account_type,
            'currency_id': str(self.currency_id) if self.currency_id else None,
            'bank_name': self.bank_name,
            'bank_account': self.bank_account,
            'opening_date': self.opening_date.isoformat() if self.opening_date else None,
            'opening_address': self.opening_address,
            'description': self.description,
            'sort_order': self.sort_order,
            'is_enabled': self.is_enabled,
            'created_at': self.created_at.isoformat() if self.created_at else None,
            'updated_at': self.updated_at.isoformat() if self.updated_at else None,
        }
        
        if include_user_info:
            # 这里可以添加用户信息的查询逻辑
            result.update({
                'created_by': str(self.created_by) if self.created_by else None,
                'updated_by': str(self.updated_by) if self.updated_by else None,
            })
        
        return result
    
    @classmethod
    def get_enabled_list(cls):
        """获取启用的账户列表"""
        return cls.query.filter_by(is_enabled=True).order_by(cls.sort_order, cls.created_at).all()
    
    def __repr__(self):
        return f'<AccountManagement {self.account_name}>'


class PaymentMethod(TenantModel):
    """付款方式模型"""
    __tablename__ = 'payment_methods'
    
    id = db.Column(UUID(as_uuid=True), primary_key=True, default=uuid.uuid4)
    
    # 专享字段
    payment_name = db.Column(db.String(100), nullable=False, comment='付款方式')
    cash_on_delivery = db.Column(db.Boolean, default=False, comment='货到付款')
    monthly_settlement = db.Column(db.Boolean, default=False, comment='月结')
    next_month_settlement = db.Column(db.Boolean, default=False, comment='次月结')
    cash_on_delivery_days = db.Column(db.Integer, default=0, comment='货到付款日')
    monthly_settlement_days = db.Column(db.Integer, default=0, comment='月结天数')
    monthly_reconciliation_day = db.Column(db.Integer, default=0, comment='每月对账日')
    next_month_settlement_count = db.Column(db.Integer, default=0, comment='次月月结数')
    monthly_payment_day = db.Column(db.Integer, default=0, comment='每月付款日')
    
    # 通用字段
    description = db.Column(db.Text, comment='描述')
    sort_order = db.Column(db.Integer, default=0, comment='显示排序')
    is_enabled = db.Column(db.Boolean, default=True, comment='是否启用')
    
    # 审计字段
    created_by = db.Column(UUID(as_uuid=True), nullable=False, comment='创建人')
    updated_by = db.Column(UUID(as_uuid=True), comment='修改人')
    
    def to_dict(self, include_user_info=False):
        """转换为字典"""
        result = {
            'id': str(self.id),
            'payment_name': self.payment_name,
            'cash_on_delivery': self.cash_on_delivery,
            'monthly_settlement': self.monthly_settlement,
            'next_month_settlement': self.next_month_settlement,
            'cash_on_delivery_days': self.cash_on_delivery_days,
            'monthly_settlement_days': self.monthly_settlement_days,
            'monthly_reconciliation_day': self.monthly_reconciliation_day,
            'next_month_settlement_count': self.next_month_settlement_count,
            'monthly_payment_day': self.monthly_payment_day,
            'description': self.description,
            'sort_order': self.sort_order,
            'is_enabled': self.is_enabled,
            'created_at': self.created_at.isoformat() if self.created_at else None,
            'updated_at': self.updated_at.isoformat() if self.updated_at else None,
        }
        
        if include_user_info:
            # 这里可以添加用户信息的查询逻辑
            result.update({
                'created_by_name': '',  # 需要根据created_by查询用户名
                'updated_by_name': '',  # 需要根据updated_by查询用户名
            })
        
        return result
    
    @classmethod
    def get_enabled_list(cls):
        """获取启用的付款方式列表"""
        return cls.query.filter_by(is_enabled=True).order_by(cls.sort_order, cls.payment_name).all()
    
    def __repr__(self):
        return f'<PaymentMethod {self.payment_name}>'


class InkOption(TenantModel):
    """油墨选项模型"""
    __tablename__ = 'ink_options'
    
    id = db.Column(UUID(as_uuid=True), primary_key=True, default=uuid.uuid4)
    option_name = db.Column(db.String(100), nullable=False, comment='选项名称')
    sort_order = db.Column(db.Integer, default=0, comment='显示排序')
    is_enabled = db.Column(db.Boolean, default=True, comment='是否启用')
    description = db.Column(db.Text, comment='描述')
    
    # 审计字段
    created_by = db.Column(UUID(as_uuid=True), nullable=False, comment='创建人')
    updated_by = db.Column(UUID(as_uuid=True), comment='修改人')
    
    def to_dict(self, include_user_info=False):
        """转换为字典"""
        data = {
            'id': str(self.id),
            'option_name': self.option_name,
            'sort_order': self.sort_order,
            'is_enabled': self.is_enabled,
            'description': self.description,
            'created_by': str(self.created_by) if self.created_by else None,
            'updated_by': str(self.updated_by) if self.updated_by else None,
            'created_at': self.created_at.isoformat() if self.created_at else None,
            'updated_at': self.updated_at.isoformat() if self.updated_at else None,
        }
        
        if include_user_info:
            # 这里可以添加用户信息的查询逻辑
            pass
            
        return data
    
    @classmethod
    def get_enabled_list(cls):
        """获取启用的油墨选项列表"""
        return cls.query.filter_by(is_enabled=True).order_by(cls.sort_order, cls.option_name).all()
    
    def __repr__(self):
        return f'<InkOption {self.option_name}>'


class QuoteFreight(TenantModel):
    """报价运费模型"""
    __tablename__ = 'quote_freights'
    
    id = db.Column(UUID(as_uuid=True), primary_key=True, default=uuid.uuid4)
    region = db.Column(db.String(100), nullable=False, comment='区域')
    percentage = db.Column(db.Numeric(5, 2), nullable=False, default=0, comment='百分比')
    sort_order = db.Column(db.Integer, default=0, comment='显示排序')
    is_enabled = db.Column(db.Boolean, default=True, comment='是否启用')
    description = db.Column(db.Text, comment='描述')
    
    # 审计字段
    created_by = db.Column(UUID(as_uuid=True), nullable=False, comment='创建人')
    updated_by = db.Column(UUID(as_uuid=True), comment='修改人')
    
    def to_dict(self, include_user_info=False):
        """转换为字典"""
        data = {
            'id': str(self.id),
            'region': self.region,
            'percentage': float(self.percentage) if self.percentage else 0,
            'sort_order': self.sort_order,
            'is_enabled': self.is_enabled,
            'description': self.description,
            'created_by': str(self.created_by) if self.created_by else None,
            'updated_by': str(self.updated_by) if self.updated_by else None,
            'created_at': self.created_at.isoformat() if self.created_at else None,
            'updated_at': self.updated_at.isoformat() if self.updated_at else None,
        }
        
        if include_user_info:
            # 这里可以添加用户信息的查询逻辑
            pass
            
        return data
    
    @classmethod
    def get_enabled_list(cls):
        """获取启用的报价运费列表"""
        return cls.query.filter_by(is_enabled=True).order_by(cls.sort_order, cls.region).all()
    
    def __repr__(self):
        return f'<QuoteFreight {self.region}>'


class MaterialCategory(TenantModel):
    """材料分类模型"""
    __tablename__ = 'material_categories'
    
    id = db.Column(UUID(as_uuid=True), primary_key=True, default=uuid.uuid4)
    
    # 基本信息
    material_name = db.Column(db.String(100), nullable=False, comment='材料分类名称')
    material_type = db.Column(db.String(20), nullable=False, comment='材料属性(主材/辅材)')
    
    # 单位信息
    base_unit_id = db.Column(UUID(as_uuid=True), comment='基本单位ID')
    auxiliary_unit_id = db.Column(UUID(as_uuid=True), comment='辅助单位ID')
    sales_unit_id = db.Column(UUID(as_uuid=True), comment='销售单位ID')
    
    # 物理属性
    density = db.Column(db.Numeric(10, 4), comment='密度')
    square_weight = db.Column(db.Numeric(10, 4), comment='平方克重')
    shelf_life = db.Column(db.Integer, comment='保质期(天)')
    
    # 检验质量
    inspection_standard = db.Column(db.String(200), comment='检验标准')
    quality_grade = db.Column(db.String(100), comment='质量等级')
    
    # 价格信息
    latest_purchase_price = db.Column(db.Numeric(15, 4), comment='最近采购价')
    sales_price = db.Column(db.Numeric(15, 4), comment='销售价')
    product_quote_price = db.Column(db.Numeric(15, 4), comment='产品报价')
    cost_price = db.Column(db.Numeric(15, 4), comment='成本价格')
    
    # 业务配置
    show_on_kanban = db.Column(db.Boolean, default=False, comment='看板显示')
    account_subject = db.Column(db.String(100), comment='科目')
    code_prefix = db.Column(db.String(10), default='M', comment='编码前缀')
    warning_days = db.Column(db.Integer, comment='预警天数')
    
    # 纸箱参数
    carton_param1 = db.Column(db.Numeric(10, 3), comment='纸箱参数1')
    carton_param2 = db.Column(db.Numeric(10, 3), comment='纸箱参数2')
    carton_param3 = db.Column(db.Numeric(10, 3), comment='纸箱参数3')
    carton_param4 = db.Column(db.Numeric(10, 3), comment='纸箱参数4')
    
    # 材料属性标识
    enable_batch = db.Column(db.Boolean, default=False, comment='启用批次')
    enable_barcode = db.Column(db.Boolean, default=False, comment='启用条码')
    is_ink = db.Column(db.Boolean, default=False, comment='是否油墨')
    is_accessory = db.Column(db.Boolean, default=False, comment='是否辅料')
    is_consumable = db.Column(db.Boolean, default=False, comment='是否耗材')
    is_recyclable = db.Column(db.Boolean, default=False, comment='是否可回收')
    is_hazardous = db.Column(db.Boolean, default=False, comment='是否危险品')
    is_imported = db.Column(db.Boolean, default=False, comment='是否进口')
    is_customized = db.Column(db.Boolean, default=False, comment='是否定制')
    is_seasonal = db.Column(db.Boolean, default=False, comment='是否季节性')
    is_fragile = db.Column(db.Boolean, default=False, comment='是否易碎')
    is_perishable = db.Column(db.Boolean, default=False, comment='是否易腐')
    is_temperature_sensitive = db.Column(db.Boolean, default=False, comment='是否温度敏感')
    is_moisture_sensitive = db.Column(db.Boolean, default=False, comment='是否湿度敏感')
    is_light_sensitive = db.Column(db.Boolean, default=False, comment='是否光敏感')
    requires_special_storage = db.Column(db.Boolean, default=False, comment='是否需要特殊存储')
    requires_certification = db.Column(db.Boolean, default=False, comment='是否需要认证')
    
    # 通用字段
    display_order = db.Column(db.Integer, default=0, comment='显示排序')
    is_active = db.Column(db.Boolean, default=True, comment='是否启用')
    
    # 审计字段
    created_by = db.Column(UUID(as_uuid=True), nullable=False, comment='创建人')
    updated_by = db.Column(UUID(as_uuid=True), comment='修改人')
    
    __table_args__ = (
        db.CheckConstraint("material_type IN ('主材', '辅材')", name='material_categories_type_check'),
    )
    
    def to_dict(self, include_user_info=False):
        """转换为字典"""
        result = {
            'id': str(self.id),
            'material_name': self.material_name,
            'material_type': self.material_type,
            'base_unit_id': str(self.base_unit_id) if self.base_unit_id else None,
            'auxiliary_unit_id': str(self.auxiliary_unit_id) if self.auxiliary_unit_id else None,
            'sales_unit_id': str(self.sales_unit_id) if self.sales_unit_id else None,
            'density': float(self.density) if self.density else None,
            'square_weight': float(self.square_weight) if self.square_weight else None,
            'shelf_life': self.shelf_life,
            'inspection_standard': self.inspection_standard,
            'quality_grade': self.quality_grade,
            'latest_purchase_price': float(self.latest_purchase_price) if self.latest_purchase_price else None,
            'sales_price': float(self.sales_price) if self.sales_price else None,
            'product_quote_price': float(self.product_quote_price) if self.product_quote_price else None,
            'cost_price': float(self.cost_price) if self.cost_price else None,
            'show_on_kanban': self.show_on_kanban,
            'account_subject': self.account_subject,
            'code_prefix': self.code_prefix,
            'warning_days': self.warning_days,
            'carton_param1': float(self.carton_param1) if self.carton_param1 else None,
            'carton_param2': float(self.carton_param2) if self.carton_param2 else None,
            'carton_param3': float(self.carton_param3) if self.carton_param3 else None,
            'carton_param4': float(self.carton_param4) if self.carton_param4 else None,
            'enable_batch': self.enable_batch,
            'enable_barcode': self.enable_barcode,
            'is_ink': self.is_ink,
            'is_accessory': self.is_accessory,
            'is_consumable': self.is_consumable,
            'is_recyclable': self.is_recyclable,
            'is_hazardous': self.is_hazardous,
            'is_imported': self.is_imported,
            'is_customized': self.is_customized,
            'is_seasonal': self.is_seasonal,
            'is_fragile': self.is_fragile,
            'is_perishable': self.is_perishable,
            'is_temperature_sensitive': self.is_temperature_sensitive,
            'is_moisture_sensitive': self.is_moisture_sensitive,
            'is_light_sensitive': self.is_light_sensitive,
            'requires_special_storage': self.requires_special_storage,
            'requires_certification': self.requires_certification,
            'display_order': self.display_order,
            'is_active': self.is_active,
            'created_at': self.created_at.isoformat() if self.created_at else None,
            'updated_at': self.updated_at.isoformat() if self.updated_at else None,
        }
        
        if include_user_info:
            from app.models.user import User
            created_user = User.get_by_id(self.created_by) if self.created_by else None
            updated_user = User.get_by_id(self.updated_by) if self.updated_by else None
            
            result.update({
                'created_by_name': created_user.get_full_name() if created_user else None,
                'updated_by_name': updated_user.get_full_name() if updated_user else None,
            })
        
        return result
    
    @classmethod
    def get_enabled_list(cls):
        """获取启用的材料分类列表"""
        return cls.query.filter_by(is_active=True).order_by(cls.display_order, cls.material_name).all()
    
    def __repr__(self):
        return f'<MaterialCategory {self.material_name}>'


<<<<<<< HEAD
class CalculationParameter(TenantModel):
    """计算参数模型"""
    __tablename__ = 'calculation_parameters'
    
    id = db.Column(UUID(as_uuid=True), primary_key=True, default=uuid.uuid4)
    parameter_name = db.Column(db.String(100), nullable=False, comment='计算参数')
=======
class LossType(TenantModel):
    """报损类型模型"""
    __tablename__ = 'loss_types'
    
    id = db.Column(UUID(as_uuid=True), primary_key=True, default=uuid.uuid4)
    loss_type_name = db.Column(db.String(100), nullable=False, comment='报损类型名称')
    process_id = db.Column(UUID(as_uuid=True), comment='工序ID')
    loss_category_id = db.Column(UUID(as_uuid=True), comment='报损分类ID')
    is_assessment = db.Column(db.Boolean, default=False, comment='是否考核')
>>>>>>> fbe0f013
    description = db.Column(db.Text, comment='描述')
    sort_order = db.Column(db.Integer, default=0, comment='显示排序')
    is_enabled = db.Column(db.Boolean, default=True, comment='是否启用')
    
    # 审计字段
    created_by = db.Column(UUID(as_uuid=True), nullable=False, comment='创建人')
    updated_by = db.Column(UUID(as_uuid=True), comment='修改人')
    
    def to_dict(self, include_user_info=False):
        """转换为字典"""
        data = {
            'id': str(self.id),
<<<<<<< HEAD
            'parameter_name': self.parameter_name,
=======
            'loss_type_name': self.loss_type_name,
            'process_id': str(self.process_id) if self.process_id else None,
            'loss_category_id': str(self.loss_category_id) if self.loss_category_id else None,
            'is_assessment': self.is_assessment,
>>>>>>> fbe0f013
            'description': self.description,
            'sort_order': self.sort_order,
            'is_enabled': self.is_enabled,
            'created_by': str(self.created_by) if self.created_by else None,
            'updated_by': str(self.updated_by) if self.updated_by else None,
            'created_at': self.created_at.isoformat() if self.created_at else None,
            'updated_at': self.updated_at.isoformat() if self.updated_at else None,
        }
        
        if include_user_info:
            from app.models.user import User
<<<<<<< HEAD
            created_user = User.get_by_id(self.created_by) if self.created_by else None
            updated_user = User.get_by_id(self.updated_by) if self.updated_by else None
            
            data.update({
                'created_by_name': created_user.get_full_name() if created_user else None,
                'updated_by_name': updated_user.get_full_name() if updated_user else None,
            })
        
=======
            if self.created_by:
                created_user = User.query.get(self.created_by)
                data['created_by_name'] = created_user.get_full_name() if created_user else '未知用户'
            else:
                data['created_by_name'] = '系统'
                
            if self.updated_by:
                updated_user = User.query.get(self.updated_by)
                data['updated_by_name'] = updated_user.get_full_name() if updated_user else '未知用户'
            else:
                data['updated_by_name'] = ''
            
>>>>>>> fbe0f013
        return data
    
    @classmethod
    def get_enabled_list(cls):
<<<<<<< HEAD
        """获取启用的计算参数列表"""
        return cls.query.filter_by(is_enabled=True).order_by(cls.sort_order, cls.parameter_name).all()
    
    def __repr__(self):
        return f'<CalculationParameter {self.parameter_name}>'


class CalculationScheme(TenantModel):
    """计算方案模型"""
    __tablename__ = 'calculation_schemes'
    
    id = db.Column(UUID(as_uuid=True), primary_key=True, default=uuid.uuid4)
    scheme_name = db.Column(db.String(100), nullable=False, comment='方案名称')
    scheme_category = db.Column(db.String(50), nullable=False, comment='方案分类')
    scheme_formula = db.Column(db.Text, comment='方案公式')
    description = db.Column(db.Text, comment='描述')
=======
        """获取启用的报损类型列表"""
        return cls.query.filter_by(is_enabled=True).order_by(cls.sort_order, cls.loss_type_name).all()
    
    def __repr__(self):
        return f'<LossType {self.loss_type_name}>'


class Machine(TenantModel):
    """机台模型"""
    __tablename__ = 'machines'
    
    id = db.Column(UUID(as_uuid=True), primary_key=True, default=uuid.uuid4)
    
    # 基本信息
    machine_code = db.Column(db.String(50), unique=True, nullable=False, comment='机台编号(自动生成)')
    machine_name = db.Column(db.String(100), nullable=False, comment='机台名称')
    model = db.Column(db.String(100), comment='型号')
    
    # 门幅参数
    min_width = db.Column(db.Numeric(10, 2), comment='最小上机门幅(mm)')
    max_width = db.Column(db.Numeric(10, 2), comment='最大上机门幅(mm)')
    
    # 生产参数
    production_speed = db.Column(db.Numeric(10, 2), comment='生产均速(m/h)')
    preparation_time = db.Column(db.Numeric(8, 2), comment='准备时间(h)')
    difficulty_factor = db.Column(db.Numeric(8, 4), comment='难易系数')
    circulation_card_id = db.Column(db.String(100), comment='流转卡标识')
    max_colors = db.Column(db.Integer, comment='最大印色')
    kanban_display = db.Column(db.String(200), comment='看板显示')
    
    # 产能配置
    capacity_formula = db.Column(db.String(200), comment='产能公式')
    gas_unit_price = db.Column(db.Numeric(10, 4), comment='燃气单价')
    power_consumption = db.Column(db.Numeric(10, 2), comment='功耗(kw)')
    electricity_cost_per_hour = db.Column(db.Numeric(10, 4), comment='电费(/h)')
    output_conversion_factor = db.Column(db.Numeric(8, 4), comment='产量换算倍数')
    plate_change_time = db.Column(db.Numeric(8, 2), comment='换版时间')
    
    # MES配置
    mes_barcode_prefix = db.Column(db.String(20), comment='MES条码前缀')
    is_curing_room = db.Column(db.Boolean, default=False, comment='是否熟化室')
    
    # 材料配置
    material_name = db.Column(db.String(200), comment='材料名称')
    
    # 通用字段
    remarks = db.Column(db.Text, comment='备注')
>>>>>>> fbe0f013
    sort_order = db.Column(db.Integer, default=0, comment='显示排序')
    is_enabled = db.Column(db.Boolean, default=True, comment='是否启用')
    
    # 审计字段
    created_by = db.Column(UUID(as_uuid=True), nullable=False, comment='创建人')
    updated_by = db.Column(UUID(as_uuid=True), comment='修改人')
    
<<<<<<< HEAD
    # 方案分类常量
    SCHEME_CATEGORIES = [
        ('bag_spec', '袋型规格'),
        ('bag_formula', '袋型公式'),
        ('bag_quote', '袋型报价'),
        ('material_usage', '材料用料'),
        ('material_quote', '材料报价'),
        ('process_quote', '工序报价'),
        ('process_loss', '工序损耗'),
        ('process_bonus', '工序节约奖'),
        ('process_piece', '工序计件'),
        ('process_other', '工序其它'),
        ('multiple_formula', '倍送公式')
    ]
    
    __table_args__ = (
        db.CheckConstraint(
            "scheme_category IN ('bag_spec', 'bag_formula', 'bag_quote', 'material_usage', 'material_quote', 'process_quote', 'process_loss', 'process_bonus', 'process_piece', 'process_other', 'multiple_formula')", 
            name='calculation_schemes_category_check'
        ),
    )
    
    def to_dict(self, include_user_info=False):
        """转换为字典"""
        data = {
            'id': str(self.id),
            'scheme_name': self.scheme_name,
            'scheme_category': self.scheme_category,
            'scheme_formula': self.scheme_formula,
            'description': self.description,
            'sort_order': self.sort_order,
            'is_enabled': self.is_enabled,
            'created_by': str(self.created_by) if self.created_by else None,
            'updated_by': str(self.updated_by) if self.updated_by else None,
            'created_at': self.created_at.isoformat() if self.created_at else None,
=======
    def to_dict(self, include_user_info=False):
        """转换为字典"""
        result = {
            'id': str(self.id),
            'machine_code': self.machine_code,
            'machine_name': self.machine_name,
            'model': self.model,
            'min_width': float(self.min_width) if self.min_width else None,
            'max_width': float(self.max_width) if self.max_width else None,
            'production_speed': float(self.production_speed) if self.production_speed else None,
            'preparation_time': float(self.preparation_time) if self.preparation_time else None,
            'difficulty_factor': float(self.difficulty_factor) if self.difficulty_factor else None,
            'circulation_card_id': self.circulation_card_id,
            'max_colors': self.max_colors,
            'kanban_display': self.kanban_display,
            'capacity_formula': self.capacity_formula,
            'gas_unit_price': float(self.gas_unit_price) if self.gas_unit_price else None,
            'power_consumption': float(self.power_consumption) if self.power_consumption else None,
            'electricity_cost_per_hour': float(self.electricity_cost_per_hour) if self.electricity_cost_per_hour else None,
            'output_conversion_factor': float(self.output_conversion_factor) if self.output_conversion_factor else None,
            'plate_change_time': float(self.plate_change_time) if self.plate_change_time else None,
            'mes_barcode_prefix': self.mes_barcode_prefix,
            'is_curing_room': self.is_curing_room,
            'material_name': self.material_name,
            'remarks': self.remarks,
            'sort_order': self.sort_order,
            'is_enabled': self.is_enabled,
            'created_at': self.created_at.isoformat() if self.created_at else None,
            'updated_at': self.updated_at.isoformat() if self.updated_at else None,
        }
        
        if include_user_info:
            result.update({
                'created_by_name': getattr(self.created_by_user, 'username', '') if hasattr(self, 'created_by_user') and self.created_by_user else '',
                'updated_by_name': getattr(self.updated_by_user, 'username', '') if hasattr(self, 'updated_by_user') and self.updated_by_user else '',
            })
        
        return result
    
    @classmethod
    def get_enabled_list(cls):
        """获取启用的机台列表"""
        return cls.query.filter_by(is_enabled=True).order_by(cls.sort_order, cls.machine_name).all()
    
    @classmethod
    def generate_machine_code(cls):
        """生成机台编号"""
        from sqlalchemy import func
        
        # 获取当前最大编号
        max_code = db.session.query(func.max(cls.machine_code)).scalar()
        
        if max_code:
            # 提取数字部分并加1
            try:
                num_part = int(max_code.replace('MT', ''))
                new_num = num_part + 1
            except (ValueError, AttributeError):
                new_num = 1
        else:
            new_num = 1
        
        # 生成新编号，格式：MT + 4位数字
        return f"MT{new_num:04d}"
    
    def __repr__(self):
        return f'<Machine {self.machine_name}>'


class QuoteInk(TenantModel):
    """报价油墨模型"""
    __tablename__ = 'quote_inks'
    
    id = db.Column(UUID(as_uuid=True), primary_key=True, default=uuid.uuid4)
    
    # 基本信息
    category_name = db.Column(db.String(100), nullable=False, comment='分类名称')
    square_price = db.Column(db.Numeric(10, 4), comment='平方价')
    unit_price_formula = db.Column(db.String(200), comment='单价计算公式')
    gram_weight = db.Column(db.Numeric(10, 4), comment='克重')
    
    # 类型标识
    is_ink = db.Column(db.Boolean, default=False, comment='油墨')
    is_solvent = db.Column(db.Boolean, default=False, comment='溶剂')
    
    # 通用字段
    sort_order = db.Column(db.Integer, default=0, comment='排序')
    description = db.Column(db.Text, comment='描述')
    is_enabled = db.Column(db.Boolean, default=True, comment='是否启用')
    
    # 审计字段
    created_by = db.Column(UUID(as_uuid=True), nullable=False, comment='创建人')
    updated_by = db.Column(UUID(as_uuid=True), comment='修改人')
    
    def to_dict(self, include_user_info=False):
        """转换为字典"""
        result = {
            'id': str(self.id),
            'category_name': self.category_name,
            'square_price': float(self.square_price) if self.square_price else None,
            'unit_price_formula': self.unit_price_formula,
            'gram_weight': float(self.gram_weight) if self.gram_weight else None,
            'is_ink': self.is_ink,
            'is_solvent': self.is_solvent,
            'sort_order': self.sort_order,
            'description': self.description,
            'is_enabled': self.is_enabled,
            'created_at': self.created_at.isoformat() if self.created_at else None,
            'updated_at': self.updated_at.isoformat() if self.updated_at else None,
        }
        
        if include_user_info:
            result.update({
                'created_by_name': getattr(self.created_by_user, 'username', '') if hasattr(self, 'created_by_user') and self.created_by_user else '',
                'updated_by_name': getattr(self.updated_by_user, 'username', '') if hasattr(self, 'updated_by_user') and self.updated_by_user else '',
            })
        
        return result
    
    @classmethod
    def get_enabled_list(cls):
        """获取启用的报价油墨列表"""
        return cls.query.filter_by(is_enabled=True).order_by(cls.sort_order, cls.category_name).all()
    
    def __repr__(self):
        return f'<QuoteInk {self.category_name}>'


class QuoteMaterial(TenantModel):
    """报价材料模型"""
    __tablename__ = 'quote_materials'
    
    id = db.Column(UUID(as_uuid=True), primary_key=True, default=uuid.uuid4)
    
    # 基本信息
    material_name = db.Column(db.String(100), nullable=False, comment='材料名称')
    density = db.Column(db.Numeric(10, 4), comment='密度')
    kg_price = db.Column(db.Numeric(15, 4), comment='公斤价')
    
    # 层级选项
    layer_1_optional = db.Column(db.Boolean, default=False, comment='一层可选')
    layer_2_optional = db.Column(db.Boolean, default=False, comment='二层可选')
    layer_3_optional = db.Column(db.Boolean, default=False, comment='三层可选')
    layer_4_optional = db.Column(db.Boolean, default=False, comment='四层可选')
    layer_5_optional = db.Column(db.Boolean, default=False, comment='五层可选')
    
    # 通用字段
    sort_order = db.Column(db.Integer, default=0, comment='排序')
    remarks = db.Column(db.Text, comment='备注')
    is_enabled = db.Column(db.Boolean, default=True, comment='是否启用')
    
    # 审计字段
    created_by = db.Column(UUID(as_uuid=True), nullable=False, comment='创建人')
    updated_by = db.Column(UUID(as_uuid=True), comment='修改人')
    
    def to_dict(self, include_user_info=False):
        """转换为字典"""
        result = {
            'id': str(self.id),
            'material_name': self.material_name,
            'density': float(self.density) if self.density else None,
            'kg_price': float(self.kg_price) if self.kg_price else None,
            'layer_1_optional': self.layer_1_optional,
            'layer_2_optional': self.layer_2_optional,
            'layer_3_optional': self.layer_3_optional,
            'layer_4_optional': self.layer_4_optional,
            'layer_5_optional': self.layer_5_optional,
            'sort_order': self.sort_order,
            'remarks': self.remarks,
            'is_enabled': self.is_enabled,
            'created_by': str(self.created_by) if self.created_by else None,
            'created_at': self.created_at.isoformat() if self.created_at else None,
            'updated_by': str(self.updated_by) if self.updated_by else None,
>>>>>>> fbe0f013
            'updated_at': self.updated_at.isoformat() if self.updated_at else None,
        }
        
        if include_user_info:
<<<<<<< HEAD
            from app.models.user import User
            created_user = User.get_by_id(self.created_by) if self.created_by else None
            updated_user = User.get_by_id(self.updated_by) if self.updated_by else None
            
            data.update({
                'created_by_name': created_user.get_full_name() if created_user else None,
                'updated_by_name': updated_user.get_full_name() if updated_user else None,
            })
        
        return data
    
    @classmethod
    def get_enabled_list(cls):
        """获取启用的计算方案列表"""
        return cls.query.filter_by(is_enabled=True).order_by(cls.sort_order, cls.scheme_name).all()
    
    @classmethod
    def get_scheme_categories(cls):
        """获取方案分类选项"""
        return [{'value': value, 'label': label} for value, label in cls.SCHEME_CATEGORIES]
    
    def __repr__(self):
        return f'<CalculationScheme {self.scheme_name}>'
=======
            # 这里可以添加用户名信息，需要关联用户表
            pass
            
        return result
    
    @classmethod
    def get_enabled_list(cls):
        """获取启用的报价材料列表"""
        return cls.query.filter_by(is_enabled=True).order_by(cls.sort_order, cls.created_at).all()
    
    def __repr__(self):
        return f'<QuoteMaterial {self.material_name}>'


class QuoteAccessory(TenantModel):
    """报价辅材模型"""
    __tablename__ = 'quote_accessories'
    
    id = db.Column(UUID(as_uuid=True), primary_key=True, default=uuid.uuid4)
    
    # 基本信息
    material_name = db.Column(db.String(100), nullable=False, comment='材料名称')
    unit_price = db.Column(db.Numeric(15, 4), comment='单价')
    unit_price_formula = db.Column(db.String(200), comment='单价计算公式')
    
    # 通用字段
    sort_order = db.Column(db.Integer, default=0, comment='排序')
    description = db.Column(db.Text, comment='描述')
    is_enabled = db.Column(db.Boolean, default=True, comment='是否启用')
    
    # 审计字段
    created_by = db.Column(UUID(as_uuid=True), nullable=False, comment='创建人')
    updated_by = db.Column(UUID(as_uuid=True), comment='修改人')
    
    def to_dict(self, include_user_info=False):
        """转换为字典"""
        result = {
            'id': str(self.id),
            'material_name': self.material_name,
            'unit_price': float(self.unit_price) if self.unit_price else None,
            'unit_price_formula': self.unit_price_formula,
            'sort_order': self.sort_order,
            'description': self.description,
            'is_enabled': self.is_enabled,
            'created_by': str(self.created_by) if self.created_by else None,
            'created_at': self.created_at.isoformat() if self.created_at else None,
            'updated_by': str(self.updated_by) if self.updated_by else None,
            'updated_at': self.updated_at.isoformat() if self.updated_at else None,
        }
        
        if include_user_info:
            # 这里可以添加用户名信息，需要关联用户表
            pass
            
        return result
    
    @classmethod
    def get_enabled_list(cls):
        """获取启用的报价辅材列表"""
        return cls.query.filter_by(is_enabled=True).order_by(cls.sort_order, cls.created_at).all()
    
    def __repr__(self):
        return f'<QuoteAccessory {self.material_name}>'


class QuoteLoss(TenantModel):
    """报价损耗模型"""
    __tablename__ = 'quote_losses'
    
    id = db.Column(UUID(as_uuid=True), primary_key=True, default=uuid.uuid4)
    
    # 专享字段
    bag_type = db.Column(db.String(100), nullable=False, comment='袋型')
    layer_count = db.Column(db.Integer, nullable=False, comment='层数')
    meter_range = db.Column(db.Numeric(10, 2), nullable=False, comment='米数区间')
    loss_rate = db.Column(db.Numeric(8, 4), nullable=False, comment='损耗')
    cost = db.Column(db.Numeric(15, 4), nullable=False, comment='费用')
    
    # 通用字段
    description = db.Column(db.Text, comment='描述')
    sort_order = db.Column(db.Integer, default=0, comment='显示排序')
    is_enabled = db.Column(db.Boolean, default=True, comment='是否启用')
    
    # 审计字段
    created_by = db.Column(UUID(as_uuid=True), nullable=False, comment='创建人')
    updated_by = db.Column(UUID(as_uuid=True), comment='修改人')
    
    def to_dict(self, include_user_info=False):
        """转换为字典"""
        result = {
            'id': str(self.id),
            'bag_type': self.bag_type,
            'layer_count': self.layer_count,
            'meter_range': float(self.meter_range) if self.meter_range else None,
            'loss_rate': float(self.loss_rate) if self.loss_rate else None,
            'cost': float(self.cost) if self.cost else None,
            'description': self.description,
            'sort_order': self.sort_order,
            'is_enabled': self.is_enabled,
            'created_by': str(self.created_by) if self.created_by else None,
            'created_at': self.created_at.isoformat() if self.created_at else None,
            'updated_by': str(self.updated_by) if self.updated_by else None,
            'updated_at': self.updated_at.isoformat() if self.updated_at else None,
        }
        
        if include_user_info:
            # 这里可以添加用户名信息，需要关联用户表
            pass
            
        return result
    
    @classmethod
    def get_enabled_list(cls):
        """获取启用的报价损耗列表"""
        return cls.query.filter_by(is_enabled=True).order_by(cls.sort_order, cls.created_at).all()
    
    def __repr__(self):
        return f'<QuoteLoss {self.bag_type}-{self.layer_count}层>'
>>>>>>> fbe0f013
<|MERGE_RESOLUTION|>--- conflicted
+++ resolved
@@ -1361,24 +1361,12 @@
         return f'<MaterialCategory {self.material_name}>'
 
 
-<<<<<<< HEAD
 class CalculationParameter(TenantModel):
     """计算参数模型"""
     __tablename__ = 'calculation_parameters'
     
     id = db.Column(UUID(as_uuid=True), primary_key=True, default=uuid.uuid4)
     parameter_name = db.Column(db.String(100), nullable=False, comment='计算参数')
-=======
-class LossType(TenantModel):
-    """报损类型模型"""
-    __tablename__ = 'loss_types'
-    
-    id = db.Column(UUID(as_uuid=True), primary_key=True, default=uuid.uuid4)
-    loss_type_name = db.Column(db.String(100), nullable=False, comment='报损类型名称')
-    process_id = db.Column(UUID(as_uuid=True), comment='工序ID')
-    loss_category_id = db.Column(UUID(as_uuid=True), comment='报损分类ID')
-    is_assessment = db.Column(db.Boolean, default=False, comment='是否考核')
->>>>>>> fbe0f013
     description = db.Column(db.Text, comment='描述')
     sort_order = db.Column(db.Integer, default=0, comment='显示排序')
     is_enabled = db.Column(db.Boolean, default=True, comment='是否启用')
@@ -1391,14 +1379,7 @@
         """转换为字典"""
         data = {
             'id': str(self.id),
-<<<<<<< HEAD
             'parameter_name': self.parameter_name,
-=======
-            'loss_type_name': self.loss_type_name,
-            'process_id': str(self.process_id) if self.process_id else None,
-            'loss_category_id': str(self.loss_category_id) if self.loss_category_id else None,
-            'is_assessment': self.is_assessment,
->>>>>>> fbe0f013
             'description': self.description,
             'sort_order': self.sort_order,
             'is_enabled': self.is_enabled,
@@ -1410,7 +1391,6 @@
         
         if include_user_info:
             from app.models.user import User
-<<<<<<< HEAD
             created_user = User.get_by_id(self.created_by) if self.created_by else None
             updated_user = User.get_by_id(self.updated_by) if self.updated_by else None
             
@@ -1419,25 +1399,10 @@
                 'updated_by_name': updated_user.get_full_name() if updated_user else None,
             })
         
-=======
-            if self.created_by:
-                created_user = User.query.get(self.created_by)
-                data['created_by_name'] = created_user.get_full_name() if created_user else '未知用户'
-            else:
-                data['created_by_name'] = '系统'
-                
-            if self.updated_by:
-                updated_user = User.query.get(self.updated_by)
-                data['updated_by_name'] = updated_user.get_full_name() if updated_user else '未知用户'
-            else:
-                data['updated_by_name'] = ''
-            
->>>>>>> fbe0f013
         return data
     
     @classmethod
     def get_enabled_list(cls):
-<<<<<<< HEAD
         """获取启用的计算参数列表"""
         return cls.query.filter_by(is_enabled=True).order_by(cls.sort_order, cls.parameter_name).all()
     
@@ -1454,63 +1419,13 @@
     scheme_category = db.Column(db.String(50), nullable=False, comment='方案分类')
     scheme_formula = db.Column(db.Text, comment='方案公式')
     description = db.Column(db.Text, comment='描述')
-=======
-        """获取启用的报损类型列表"""
-        return cls.query.filter_by(is_enabled=True).order_by(cls.sort_order, cls.loss_type_name).all()
-    
-    def __repr__(self):
-        return f'<LossType {self.loss_type_name}>'
-
-
-class Machine(TenantModel):
-    """机台模型"""
-    __tablename__ = 'machines'
-    
-    id = db.Column(UUID(as_uuid=True), primary_key=True, default=uuid.uuid4)
-    
-    # 基本信息
-    machine_code = db.Column(db.String(50), unique=True, nullable=False, comment='机台编号(自动生成)')
-    machine_name = db.Column(db.String(100), nullable=False, comment='机台名称')
-    model = db.Column(db.String(100), comment='型号')
-    
-    # 门幅参数
-    min_width = db.Column(db.Numeric(10, 2), comment='最小上机门幅(mm)')
-    max_width = db.Column(db.Numeric(10, 2), comment='最大上机门幅(mm)')
-    
-    # 生产参数
-    production_speed = db.Column(db.Numeric(10, 2), comment='生产均速(m/h)')
-    preparation_time = db.Column(db.Numeric(8, 2), comment='准备时间(h)')
-    difficulty_factor = db.Column(db.Numeric(8, 4), comment='难易系数')
-    circulation_card_id = db.Column(db.String(100), comment='流转卡标识')
-    max_colors = db.Column(db.Integer, comment='最大印色')
-    kanban_display = db.Column(db.String(200), comment='看板显示')
-    
-    # 产能配置
-    capacity_formula = db.Column(db.String(200), comment='产能公式')
-    gas_unit_price = db.Column(db.Numeric(10, 4), comment='燃气单价')
-    power_consumption = db.Column(db.Numeric(10, 2), comment='功耗(kw)')
-    electricity_cost_per_hour = db.Column(db.Numeric(10, 4), comment='电费(/h)')
-    output_conversion_factor = db.Column(db.Numeric(8, 4), comment='产量换算倍数')
-    plate_change_time = db.Column(db.Numeric(8, 2), comment='换版时间')
-    
-    # MES配置
-    mes_barcode_prefix = db.Column(db.String(20), comment='MES条码前缀')
-    is_curing_room = db.Column(db.Boolean, default=False, comment='是否熟化室')
-    
-    # 材料配置
-    material_name = db.Column(db.String(200), comment='材料名称')
-    
-    # 通用字段
-    remarks = db.Column(db.Text, comment='备注')
->>>>>>> fbe0f013
-    sort_order = db.Column(db.Integer, default=0, comment='显示排序')
-    is_enabled = db.Column(db.Boolean, default=True, comment='是否启用')
-    
-    # 审计字段
-    created_by = db.Column(UUID(as_uuid=True), nullable=False, comment='创建人')
-    updated_by = db.Column(UUID(as_uuid=True), comment='修改人')
-    
-<<<<<<< HEAD
+    sort_order = db.Column(db.Integer, default=0, comment='显示排序')
+    is_enabled = db.Column(db.Boolean, default=True, comment='是否启用')
+    
+    # 审计字段
+    created_by = db.Column(UUID(as_uuid=True), nullable=False, comment='创建人')
+    updated_by = db.Column(UUID(as_uuid=True), comment='修改人')
+    
     # 方案分类常量
     SCHEME_CATEGORIES = [
         ('bag_spec', '袋型规格'),
@@ -1546,7 +1461,141 @@
             'created_by': str(self.created_by) if self.created_by else None,
             'updated_by': str(self.updated_by) if self.updated_by else None,
             'created_at': self.created_at.isoformat() if self.created_at else None,
-=======
+            'updated_at': self.updated_at.isoformat() if self.updated_at else None,
+        }
+        
+        if include_user_info:
+            from app.models.user import User
+            created_user = User.get_by_id(self.created_by) if self.created_by else None
+            updated_user = User.get_by_id(self.updated_by) if self.updated_by else None
+            
+            data.update({
+                'created_by_name': created_user.get_full_name() if created_user else None,
+                'updated_by_name': updated_user.get_full_name() if updated_user else None,
+            })
+        
+        return data
+    
+    @classmethod
+    def get_enabled_list(cls):
+        """获取启用的计算方案列表"""
+        return cls.query.filter_by(is_enabled=True).order_by(cls.sort_order, cls.scheme_name).all()
+    
+    @classmethod
+    def get_scheme_categories(cls):
+        """获取方案分类选项"""
+        return [{'value': value, 'label': label} for value, label in cls.SCHEME_CATEGORIES]
+    
+    def __repr__(self):
+        return f'<CalculationScheme {self.scheme_name}>'
+
+
+class LossType(TenantModel):
+    """报损类型模型"""
+    __tablename__ = 'loss_types'
+    
+    id = db.Column(UUID(as_uuid=True), primary_key=True, default=uuid.uuid4)
+    loss_type_name = db.Column(db.String(100), nullable=False, comment='报损类型名称')
+    process_id = db.Column(UUID(as_uuid=True), comment='工序ID')
+    loss_category_id = db.Column(UUID(as_uuid=True), comment='报损分类ID')
+    is_assessment = db.Column(db.Boolean, default=False, comment='是否考核')
+    description = db.Column(db.Text, comment='描述')
+    sort_order = db.Column(db.Integer, default=0, comment='显示排序')
+    is_enabled = db.Column(db.Boolean, default=True, comment='是否启用')
+    
+    # 审计字段
+    created_by = db.Column(UUID(as_uuid=True), nullable=False, comment='创建人')
+    updated_by = db.Column(UUID(as_uuid=True), comment='修改人')
+    
+    def to_dict(self, include_user_info=False):
+        """转换为字典"""
+        data = {
+            'id': str(self.id),
+            'loss_type_name': self.loss_type_name,
+            'process_id': str(self.process_id) if self.process_id else None,
+            'loss_category_id': str(self.loss_category_id) if self.loss_category_id else None,
+            'is_assessment': self.is_assessment,
+            'description': self.description,
+            'sort_order': self.sort_order,
+            'is_enabled': self.is_enabled,
+            'created_by': str(self.created_by) if self.created_by else None,
+            'updated_by': str(self.updated_by) if self.updated_by else None,
+            'created_at': self.created_at.isoformat() if self.created_at else None,
+            'updated_at': self.updated_at.isoformat() if self.updated_at else None,
+        }
+        
+        if include_user_info:
+            from app.models.user import User
+            if self.created_by:
+                created_user = User.query.get(self.created_by)
+                data['created_by_name'] = created_user.get_full_name() if created_user else '未知用户'
+            else:
+                data['created_by_name'] = '系统'
+                
+            if self.updated_by:
+                updated_user = User.query.get(self.updated_by)
+                data['updated_by_name'] = updated_user.get_full_name() if updated_user else '未知用户'
+            else:
+                data['updated_by_name'] = ''
+            
+        return data
+    
+    @classmethod
+    def get_enabled_list(cls):
+        """获取启用的报损类型列表"""
+        return cls.query.filter_by(is_enabled=True).order_by(cls.sort_order, cls.loss_type_name).all()
+    
+    def __repr__(self):
+        return f'<LossType {self.loss_type_name}>'
+
+
+class Machine(TenantModel):
+    """机台模型"""
+    __tablename__ = 'machines'
+    
+    id = db.Column(UUID(as_uuid=True), primary_key=True, default=uuid.uuid4)
+    
+    # 基本信息
+    machine_code = db.Column(db.String(50), unique=True, nullable=False, comment='机台编号(自动生成)')
+    machine_name = db.Column(db.String(100), nullable=False, comment='机台名称')
+    model = db.Column(db.String(100), comment='型号')
+    
+    # 门幅参数
+    min_width = db.Column(db.Numeric(10, 2), comment='最小上机门幅(mm)')
+    max_width = db.Column(db.Numeric(10, 2), comment='最大上机门幅(mm)')
+    
+    # 生产参数
+    production_speed = db.Column(db.Numeric(10, 2), comment='生产均速(m/h)')
+    preparation_time = db.Column(db.Numeric(8, 2), comment='准备时间(h)')
+    difficulty_factor = db.Column(db.Numeric(8, 4), comment='难易系数')
+    circulation_card_id = db.Column(db.String(100), comment='流转卡标识')
+    max_colors = db.Column(db.Integer, comment='最大印色')
+    kanban_display = db.Column(db.String(200), comment='看板显示')
+    
+    # 产能配置
+    capacity_formula = db.Column(db.String(200), comment='产能公式')
+    gas_unit_price = db.Column(db.Numeric(10, 4), comment='燃气单价')
+    power_consumption = db.Column(db.Numeric(10, 2), comment='功耗(kw)')
+    electricity_cost_per_hour = db.Column(db.Numeric(10, 4), comment='电费(/h)')
+    output_conversion_factor = db.Column(db.Numeric(8, 4), comment='产量换算倍数')
+    plate_change_time = db.Column(db.Numeric(8, 2), comment='换版时间')
+    
+    # MES配置
+    mes_barcode_prefix = db.Column(db.String(20), comment='MES条码前缀')
+    is_curing_room = db.Column(db.Boolean, default=False, comment='是否熟化室')
+    
+    # 材料配置
+    material_name = db.Column(db.String(200), comment='材料名称')
+    
+    # 通用字段
+    remarks = db.Column(db.Text, comment='备注')
+    sort_order = db.Column(db.Integer, default=0, comment='显示排序')
+    is_enabled = db.Column(db.Boolean, default=True, comment='是否启用')
+    
+    # 审计字段
+    created_by = db.Column(UUID(as_uuid=True), nullable=False, comment='创建人')
+    updated_by = db.Column(UUID(as_uuid=True), comment='修改人')
+    
     def to_dict(self, include_user_info=False):
         """转换为字典"""
         result = {
@@ -1720,36 +1769,10 @@
             'created_by': str(self.created_by) if self.created_by else None,
             'created_at': self.created_at.isoformat() if self.created_at else None,
             'updated_by': str(self.updated_by) if self.updated_by else None,
->>>>>>> fbe0f013
-            'updated_at': self.updated_at.isoformat() if self.updated_at else None,
-        }
-        
-        if include_user_info:
-<<<<<<< HEAD
-            from app.models.user import User
-            created_user = User.get_by_id(self.created_by) if self.created_by else None
-            updated_user = User.get_by_id(self.updated_by) if self.updated_by else None
-            
-            data.update({
-                'created_by_name': created_user.get_full_name() if created_user else None,
-                'updated_by_name': updated_user.get_full_name() if updated_user else None,
-            })
-        
-        return data
-    
-    @classmethod
-    def get_enabled_list(cls):
-        """获取启用的计算方案列表"""
-        return cls.query.filter_by(is_enabled=True).order_by(cls.sort_order, cls.scheme_name).all()
-    
-    @classmethod
-    def get_scheme_categories(cls):
-        """获取方案分类选项"""
-        return [{'value': value, 'label': label} for value, label in cls.SCHEME_CATEGORIES]
-    
-    def __repr__(self):
-        return f'<CalculationScheme {self.scheme_name}>'
-=======
+            'updated_at': self.updated_at.isoformat() if self.updated_at else None,
+        }
+        
+        if include_user_info:
             # 这里可以添加用户名信息，需要关联用户表
             pass
             
@@ -1867,5 +1890,4 @@
         return cls.query.filter_by(is_enabled=True).order_by(cls.sort_order, cls.created_at).all()
     
     def __repr__(self):
-        return f'<QuoteLoss {self.bag_type}-{self.layer_count}层>'
->>>>>>> fbe0f013
+        return f'<QuoteLoss {self.bag_type}-{self.layer_count}层>'