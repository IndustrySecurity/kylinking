# -*- coding: utf-8 -*-
"""
基础档案管理API路由
"""

from flask import Blueprint, request, jsonify, current_app
from flask_jwt_extended import jwt_required, get_jwt_identity, get_jwt
from .routes import tenant_required
from app.services.basic_data_service import (
    CustomerService, CustomerCategoryService, 
    SupplierService, ProductService,
    TenantFieldConfigIntegrationService,
    CalculationParameterService, CalculationSchemeService, DepartmentService, PositionService, EmployeeService
)
from app.services.material_category_service import MaterialCategoryService
from app.models.user import User
from app.extensions import db
import uuid

bp = Blueprint('basic_data', __name__)


@bp.route('/customers', methods=['GET'])
@jwt_required()
def get_customers():
    """获取客户列表"""
    try:
        # 获取查询参数
        page = int(request.args.get('page', 1))
        per_page = min(int(request.args.get('per_page', 20)), 100)
        search = request.args.get('search')
        category_id = request.args.get('category_id')
        status = request.args.get('status')
        
        # 获取当前用户和租户信息
        current_user_id = get_jwt_identity()
        claims = get_jwt()
        tenant_id = claims.get('tenant_id')
        
        if not tenant_id:
            return jsonify({'error': '租户信息缺失'}), 400
        
        # 获取租户字段配置
        field_metadata = TenantFieldConfigIntegrationService.get_field_metadata('basic_data', tenant_id)
        
        # 获取客户列表
        result = CustomerService.get_customers(
            page=page,
            per_page=per_page,
            search=search,
            category_id=category_id,
            status=status,
            tenant_config=field_metadata
        )
        
        # 应用字段配置到每个客户数据
        for customer in result['customers']:
            customer = TenantFieldConfigIntegrationService.apply_field_config(
                customer, 'basic_data', tenant_id
            )
        
        return jsonify({
            'success': True,
            'data': result,
            'field_metadata': field_metadata
        })
        
    except Exception as e:
        return jsonify({'error': str(e)}), 500


@bp.route('/customers/<customer_id>', methods=['GET'])
@jwt_required()
def get_customer(customer_id):
    """获取客户详情"""
    try:
        claims = get_jwt()
        tenant_id = claims.get('tenant_id')
        
        customer = CustomerService.get_customer(customer_id)
        
        # 应用字段配置
        if tenant_id:
            customer = TenantFieldConfigIntegrationService.apply_field_config(
                customer, 'basic_data', tenant_id
            )
        
        return jsonify({
            'success': True,
            'data': customer
        })
        
    except ValueError as e:
        return jsonify({'error': str(e)}), 404
    except Exception as e:
        return jsonify({'error': str(e)}), 500


@bp.route('/customers', methods=['POST'])
@jwt_required()
def create_customer():
    """创建客户"""
    try:
        current_user_id = get_jwt_identity()
        data = request.get_json()
        
        if not data:
            return jsonify({'error': '请求数据不能为空'}), 400
        
        # 验证必填字段
        if not data.get('customer_name'):
            return jsonify({'error': '客户名称不能为空'}), 400
        
        customer = CustomerService.create_customer(data, current_user_id)
        
        return jsonify({
            'success': True,
            'data': customer,
            'message': '客户创建成功'
        }), 201
        
    except ValueError as e:
        return jsonify({'error': str(e)}), 400
    except Exception as e:
        return jsonify({'error': str(e)}), 500


@bp.route('/customers/<customer_id>', methods=['PUT'])
@jwt_required()
def update_customer(customer_id):
    """更新客户"""
    try:
        current_user_id = get_jwt_identity()
        data = request.get_json()
        
        if not data:
            return jsonify({'error': '请求数据不能为空'}), 400
        
        customer = CustomerService.update_customer(customer_id, data, current_user_id)
        
        return jsonify({
            'success': True,
            'data': customer,
            'message': '客户更新成功'
        })
        
    except ValueError as e:
        return jsonify({'error': str(e)}), 400
    except Exception as e:
        return jsonify({'error': str(e)}), 500


@bp.route('/customers/<customer_id>', methods=['DELETE'])
@jwt_required()
def delete_customer(customer_id):
    """删除客户"""
    try:
        CustomerService.delete_customer(customer_id)
        
        return jsonify({
            'success': True,
            'message': '客户删除成功'
        })
        
    except ValueError as e:
        return jsonify({'error': str(e)}), 400
    except Exception as e:
        return jsonify({'error': str(e)}), 500


@bp.route('/customers/<customer_id>/approve', methods=['POST'])
@jwt_required()
def approve_customer(customer_id):
    """审批客户"""
    try:
        current_user_id = get_jwt_identity()
        
        customer = CustomerService.approve_customer(customer_id, current_user_id)
        
        return jsonify({
            'success': True,
            'data': customer,
            'message': '客户审批成功'
        })
        
    except ValueError as e:
        return jsonify({'error': str(e)}), 400
    except Exception as e:
        return jsonify({'error': str(e)}), 500


@bp.route('/customers/search', methods=['GET'])
@jwt_required()
def search_customers():
    """客户搜索（简化版）"""
    try:
        search = request.args.get('q', '')
        limit = min(int(request.args.get('limit', 10)), 50)
        
        result = CustomerService.get_customers(
            page=1,
            per_page=limit,
            search=search
        )
        
        # 简化返回数据
        customers = [{
            'id': customer['id'],
            'customer_code': customer['customer_code'],
            'customer_name': customer['customer_name'],
            'contact_person': customer['contact_person'],
            'contact_phone': customer['contact_phone']
        } for customer in result['customers']]
        
        return jsonify({
            'success': True,
            'data': customers
        })
        
    except Exception as e:
        return jsonify({'error': str(e)}), 500


# 客户分类相关API
@bp.route('/categories/customers', methods=['GET'])
@jwt_required()
def get_customer_categories():
    """获取客户分类树"""
    try:
        include_inactive = request.args.get('include_inactive', 'false').lower() == 'true'
        
        categories = CustomerCategoryService.get_categories(include_inactive)
        
        return jsonify({
            'success': True,
            'data': categories
        })
        
    except Exception as e:
        return jsonify({'error': str(e)}), 500


@bp.route('/categories/customers', methods=['POST'])
@jwt_required()
def create_customer_category():
    """创建客户分类"""
    try:
        data = request.get_json()
        
        if not data or not data.get('category_name'):
            return jsonify({'error': '分类名称不能为空'}), 400
        
        category = CustomerCategoryService.create_category(data)
        
        return jsonify({
            'success': True,
            'data': category,
            'message': '分类创建成功'
        }), 201
        
    except ValueError as e:
        return jsonify({'error': str(e)}), 400
    except Exception as e:
        return jsonify({'error': str(e)}), 500


# 供应商相关API
@bp.route('/suppliers', methods=['GET'])
@jwt_required()
def get_suppliers():
    """获取供应商列表"""
    try:
        page = int(request.args.get('page', 1))
        per_page = min(int(request.args.get('per_page', 20)), 100)
        search = request.args.get('search')
        category_id = request.args.get('category_id')
        status = request.args.get('status')
        
        result = SupplierService.get_suppliers(
            page=page,
            per_page=per_page,
            search=search,
            category_id=category_id,
            status=status
        )
        
        return jsonify({
            'success': True,
            'data': result
        })
        
    except Exception as e:
        return jsonify({'error': str(e)}), 500


@bp.route('/suppliers', methods=['POST'])
@jwt_required()
def create_supplier():
    """创建供应商"""
    try:
        current_user_id = get_jwt_identity()
        data = request.get_json()
        
        if not data or not data.get('supplier_name'):
            return jsonify({'error': '供应商名称不能为空'}), 400
        
        supplier = SupplierService.create_supplier(data, current_user_id)
        
        return jsonify({
            'success': True,
            'data': supplier,
            'message': '供应商创建成功'
        }), 201
        
    except ValueError as e:
        return jsonify({'error': str(e)}), 400
    except Exception as e:
        return jsonify({'error': str(e)}), 500


# 产品相关API
@bp.route('/products', methods=['GET'])
@jwt_required()
def get_products():
    """获取产品列表"""
    try:
        page = int(request.args.get('page', 1))
        per_page = min(int(request.args.get('per_page', 20)), 100)
        search = request.args.get('search')
        category_id = request.args.get('category_id')
        status = request.args.get('status')
        product_type = request.args.get('product_type')
        
        result = ProductService.get_products(
            page=page,
            per_page=per_page,
            search=search,
            category_id=category_id,
            status=status,
            product_type=product_type
        )
        
        return jsonify({
            'success': True,
            'data': result
        })
        
    except Exception as e:
        return jsonify({'error': str(e)}), 500


@bp.route('/products', methods=['POST'])
@jwt_required()
def create_product():
    """创建产品"""
    try:
        current_user_id = get_jwt_identity()
        data = request.get_json()
        
        if not data or not data.get('product_name'):
            return jsonify({'error': '产品名称不能为空'}), 400
        
        product = ProductService.create_product(data, current_user_id)
        
        return jsonify({
            'success': True,
            'data': product,
            'message': '产品创建成功'
        }), 201
        
    except ValueError as e:
        return jsonify({'error': str(e)}), 400
    except Exception as e:
        return jsonify({'error': str(e)}), 500


# 字段配置相关API
@bp.route('/field-metadata/<module_name>', methods=['GET'])
@jwt_required()
def get_field_metadata(module_name):
    """获取字段元数据"""
    try:
        claims = get_jwt()
        tenant_id = claims.get('tenant_id')
        
        if not tenant_id:
            return jsonify({'error': '租户信息缺失'}), 400
        
        field_metadata = TenantFieldConfigIntegrationService.get_field_metadata(module_name, tenant_id)
        
        return jsonify({
            'success': True,
            'data': field_metadata
        })
        
    except Exception as e:
        return jsonify({'error': str(e)}), 500


# 数据统计API
@bp.route('/statistics', methods=['GET'])
@jwt_required()
def get_statistics():
    """获取基础档案统计数据"""
    try:
        claims = get_jwt()
        tenant_id = claims.get('tenant_id')
        
        # 获取统计数据
        from sqlalchemy import func
        from app.models.basic_data import Customer, Supplier, Product
        
        stats = {
            'customers': {
                'total': db.session.query(func.count(Customer.id)).scalar(),
                'active': db.session.query(func.count(Customer.id)).filter(Customer.status == 'active').scalar(),
                'pending': db.session.query(func.count(Customer.id)).filter(Customer.status == 'pending').scalar()
            },
            'suppliers': {
                'total': db.session.query(func.count(Supplier.id)).scalar(),
                'active': db.session.query(func.count(Supplier.id)).filter(Supplier.status == 'active').scalar(),
                'strategic': db.session.query(func.count(Supplier.id)).filter(Supplier.cooperation_level == 'strategic').scalar()
            },
            'products': {
                'total': db.session.query(func.count(Product.id)).scalar(),
                'active': db.session.query(func.count(Product.id)).filter(Product.status == 'active').scalar(),
                'finished': db.session.query(func.count(Product.id)).filter(Product.product_type == 'finished').scalar(),
                'material': db.session.query(func.count(Product.id)).filter(Product.product_type == 'material').scalar()
            }
        }
        
        return jsonify({
            'success': True,
            'data': stats
        })
        
    except Exception as e:
        return jsonify({'error': str(e)}), 500


# ===== 包装方式管理 API =====

@bp.route('/package-methods', methods=['GET'])
@jwt_required()
def get_package_methods():
    """获取包装方式列表"""
    try:
        from app.services.package_method_service import PackageMethodService
        
        # 获取查询参数
        page = int(request.args.get('page', 1))
        per_page = min(int(request.args.get('per_page', 100)), 100)
        search = request.args.get('search')
        enabled_only = request.args.get('enabled_only', 'false').lower() == 'true'
        
        # 获取当前用户和租户信息
        current_user_id = get_jwt_identity()
        claims = get_jwt()
        tenant_id = claims.get('tenant_id')
        
        if not tenant_id:
            return jsonify({'error': '租户信息缺失'}), 400
        
        # 获取包装方式列表
        result = PackageMethodService.get_package_methods(
            page=page,
            per_page=per_page,
            search=search,
            enabled_only=enabled_only
        )
        
        return jsonify({
            'success': True,
            'data': result
        })
        
    except Exception as e:
        return jsonify({'error': str(e)}), 500


@bp.route('/package-methods/<package_method_id>', methods=['GET'])
@jwt_required()
def get_package_method(package_method_id):
    """获取包装方式详情"""
    try:
        from app.services.package_method_service import PackageMethodService
        
        package_method = PackageMethodService.get_package_method(package_method_id)
        
        return jsonify({
            'success': True,
            'data': package_method
        })
        
    except ValueError as e:
        return jsonify({'error': str(e)}), 404
    except Exception as e:
        return jsonify({'error': str(e)}), 500


@bp.route('/package-methods', methods=['POST'])
@jwt_required()
def create_package_method():
    """创建包装方式"""
    try:
        from app.services.package_method_service import PackageMethodService
        
        current_user_id = get_jwt_identity()
        data = request.get_json()
        
        if not data:
            return jsonify({'error': '请求数据不能为空'}), 400
        
        # 验证必填字段
        if not data.get('package_name'):
            return jsonify({'error': '包装方式名称不能为空'}), 400
        
        package_method = PackageMethodService.create_package_method(data, current_user_id)
        
        return jsonify({
            'success': True,
            'data': package_method,
            'message': '包装方式创建成功'
        }), 201
        
    except ValueError as e:
        return jsonify({'error': str(e)}), 400
    except Exception as e:
        return jsonify({'error': str(e)}), 500


@bp.route('/package-methods/<package_method_id>', methods=['PUT'])
@jwt_required()
def update_package_method(package_method_id):
    """更新包装方式"""
    try:
        from app.services.package_method_service import PackageMethodService
        
        current_user_id = get_jwt_identity()
        data = request.get_json()
        
        if not data:
            return jsonify({'error': '请求数据不能为空'}), 400
        
        package_method = PackageMethodService.update_package_method(package_method_id, data, current_user_id)
        
        return jsonify({
            'success': True,
            'data': package_method,
            'message': '包装方式更新成功'
        })
        
    except ValueError as e:
        return jsonify({'error': str(e)}), 400
    except Exception as e:
        return jsonify({'error': str(e)}), 500


@bp.route('/package-methods/<package_method_id>', methods=['DELETE'])
@jwt_required()
def delete_package_method(package_method_id):
    """删除包装方式"""
    try:
        from app.services.package_method_service import PackageMethodService
        
        PackageMethodService.delete_package_method(package_method_id)
        
        return jsonify({
            'success': True,
            'message': '包装方式删除成功'
        })
        
    except ValueError as e:
        return jsonify({'error': str(e)}), 400
    except Exception as e:
        return jsonify({'error': str(e)}), 500


@bp.route('/package-methods/batch', methods=['PUT'])
@jwt_required()
def batch_update_package_methods():
    """批量更新包装方式（用于可编辑表格）"""
    try:
        from app.services.package_method_service import PackageMethodService
        
        current_user_id = get_jwt_identity()
        data = request.get_json()
        
        if not data or not isinstance(data, list):
            return jsonify({'error': '请求数据必须是数组'}), 400
        
        results = PackageMethodService.batch_update_package_methods(data, current_user_id)
        
        return jsonify({
            'success': True,
            'data': results,
            'message': f'成功更新 {len(results)} 个包装方式'
        })
        
    except ValueError as e:
        return jsonify({'error': str(e)}), 400
    except Exception as e:
        return jsonify({'error': str(e)}), 500


# ===== 送货方式管理 API =====

@bp.route('/delivery-methods', methods=['GET'])
@jwt_required()
def get_delivery_methods():
    """获取送货方式列表"""
    try:
        from app.services.package_method_service import DeliveryMethodService
        
        # 获取查询参数
        page = int(request.args.get('page', 1))
        per_page = min(int(request.args.get('per_page', 100)), 100)
        search = request.args.get('search')
        enabled_only = request.args.get('enabled_only', 'false').lower() == 'true'
        
        # 获取当前用户和租户信息
        current_user_id = get_jwt_identity()
        claims = get_jwt()
        tenant_id = claims.get('tenant_id')
        
        if not tenant_id:
            return jsonify({'error': '租户信息缺失'}), 400
        
        # 获取送货方式列表
        result = DeliveryMethodService.get_delivery_methods(
            page=page,
            per_page=per_page,
            search=search,
            enabled_only=enabled_only
        )
        
        return jsonify({
            'success': True,
            'data': result
        })
        
    except Exception as e:
        return jsonify({'error': str(e)}), 500


@bp.route('/delivery-methods/<delivery_method_id>', methods=['GET'])
@jwt_required()
def get_delivery_method(delivery_method_id):
    """获取送货方式详情"""
    try:
        from app.services.package_method_service import DeliveryMethodService
        
        delivery_method = DeliveryMethodService.get_delivery_method(delivery_method_id)
        
        return jsonify({
            'success': True,
            'data': delivery_method
        })
        
    except ValueError as e:
        return jsonify({'error': str(e)}), 404
    except Exception as e:
        return jsonify({'error': str(e)}), 500


@bp.route('/delivery-methods', methods=['POST'])
@jwt_required()
def create_delivery_method():
    """创建送货方式"""
    try:
        from app.services.package_method_service import DeliveryMethodService
        
        current_user_id = get_jwt_identity()
        data = request.get_json()
        
        if not data:
            return jsonify({'error': '请求数据不能为空'}), 400
        
        # 验证必填字段
        if not data.get('delivery_name'):
            return jsonify({'error': '送货方式名称不能为空'}), 400
        
        delivery_method = DeliveryMethodService.create_delivery_method(data, current_user_id)
        
        return jsonify({
            'success': True,
            'data': delivery_method,
            'message': '送货方式创建成功'
        }), 201
        
    except ValueError as e:
        return jsonify({'error': str(e)}), 400
    except Exception as e:
        return jsonify({'error': str(e)}), 500


@bp.route('/delivery-methods/<delivery_method_id>', methods=['PUT'])
@jwt_required()
def update_delivery_method(delivery_method_id):
    """更新送货方式"""
    try:
        from app.services.package_method_service import DeliveryMethodService
        
        current_user_id = get_jwt_identity()
        data = request.get_json()
        
        if not data:
            return jsonify({'error': '请求数据不能为空'}), 400
        
        delivery_method = DeliveryMethodService.update_delivery_method(delivery_method_id, data, current_user_id)
        
        return jsonify({
            'success': True,
            'data': delivery_method,
            'message': '送货方式更新成功'
        })
        
    except ValueError as e:
        return jsonify({'error': str(e)}), 400
    except Exception as e:
        return jsonify({'error': str(e)}), 500


@bp.route('/delivery-methods/<delivery_method_id>', methods=['DELETE'])
@jwt_required()
def delete_delivery_method(delivery_method_id):
    """删除送货方式"""
    try:
        from app.services.package_method_service import DeliveryMethodService
        
        DeliveryMethodService.delete_delivery_method(delivery_method_id)
        
        return jsonify({
            'success': True,
            'message': '送货方式删除成功'
        })
        
    except ValueError as e:
        return jsonify({'error': str(e)}), 400
    except Exception as e:
        return jsonify({'error': str(e)}), 500


@bp.route('/delivery-methods/batch', methods=['PUT'])
@jwt_required()
def batch_update_delivery_methods():
    """批量更新送货方式（用于可编辑表格）"""
    try:
        from app.services.package_method_service import DeliveryMethodService
        
        current_user_id = get_jwt_identity()
        data = request.get_json()
        
        if not data or not isinstance(data, list):
            return jsonify({'error': '请求数据必须是数组'}), 400
        
        results = DeliveryMethodService.batch_update_delivery_methods(data, current_user_id)
        
        return jsonify({
            'success': True,
            'data': results,
            'message': f'成功更新 {len(results)} 个送货方式'
        })
        
    except ValueError as e:
        return jsonify({'error': str(e)}), 400
    except Exception as e:
        return jsonify({'error': str(e)}), 500


# ===== 色卡管理 API =====

@bp.route('/color-cards', methods=['GET'])
@jwt_required()
def get_color_cards():
    """获取色卡列表"""
    try:
        from app.services.package_method_service import ColorCardService
        
        # 获取查询参数
        page = int(request.args.get('page', 1))
        per_page = min(int(request.args.get('per_page', 100)), 100)
        search = request.args.get('search')
        enabled_only = request.args.get('enabled_only', 'false').lower() == 'true'
        
        # 获取当前用户和租户信息
        current_user_id = get_jwt_identity()
        claims = get_jwt()
        tenant_id = claims.get('tenant_id')
        
        if not tenant_id:
            return jsonify({'error': '租户信息缺失'}), 400
        
        # 获取色卡列表
        result = ColorCardService.get_color_cards(
            page=page,
            per_page=per_page,
            search=search,
            enabled_only=enabled_only
        )
        
        return jsonify({
            'success': True,
            'data': result
        })
        
    except Exception as e:
        return jsonify({'error': str(e)}), 500


@bp.route('/color-cards/<color_card_id>', methods=['GET'])
@jwt_required()
def get_color_card(color_card_id):
    """获取色卡详情"""
    try:
        from app.services.package_method_service import ColorCardService
        
        color_card = ColorCardService.get_color_card(color_card_id)
        
        return jsonify({
            'success': True,
            'data': color_card
        })
        
    except ValueError as e:
        return jsonify({'error': str(e)}), 404
    except Exception as e:
        return jsonify({'error': str(e)}), 500


@bp.route('/color-cards', methods=['POST'])
@jwt_required()
def create_color_card():
    """创建色卡"""
    try:
        from app.services.package_method_service import ColorCardService
        
        current_user_id = get_jwt_identity()
        data = request.get_json()
        
        if not data:
            return jsonify({'error': '请求数据不能为空'}), 400
        
        # 验证必填字段
        if not data.get('color_name'):
            return jsonify({'error': '色卡名称不能为空'}), 400
        
        if not data.get('color_value'):
            return jsonify({'error': '色值不能为空'}), 400
        
        color_card = ColorCardService.create_color_card(data, current_user_id)
        
        return jsonify({
            'success': True,
            'data': color_card,
            'message': '色卡创建成功'
        }), 201
        
    except ValueError as e:
        return jsonify({'error': str(e)}), 400
    except Exception as e:
        return jsonify({'error': str(e)}), 500


@bp.route('/color-cards/<color_card_id>', methods=['PUT'])
@jwt_required()
def update_color_card(color_card_id):
    """更新色卡"""
    try:
        from app.services.package_method_service import ColorCardService
        
        current_user_id = get_jwt_identity()
        data = request.get_json()
        
        if not data:
            return jsonify({'error': '请求数据不能为空'}), 400
        
        color_card = ColorCardService.update_color_card(color_card_id, data, current_user_id)
        
        return jsonify({
            'success': True,
            'data': color_card,
            'message': '色卡更新成功'
        })
        
    except ValueError as e:
        return jsonify({'error': str(e)}), 400
    except Exception as e:
        return jsonify({'error': str(e)}), 500


@bp.route('/color-cards/<color_card_id>', methods=['DELETE'])
@jwt_required()
def delete_color_card(color_card_id):
    """删除色卡"""
    try:
        from app.services.package_method_service import ColorCardService
        
        ColorCardService.delete_color_card(color_card_id)
        
        return jsonify({
            'success': True,
            'message': '色卡删除成功'
        })
        
    except ValueError as e:
        return jsonify({'error': str(e)}), 400
    except Exception as e:
        return jsonify({'error': str(e)}), 500


@bp.route('/color-cards/batch', methods=['PUT'])
@jwt_required()
def batch_update_color_cards():
    """批量更新色卡（用于可编辑表格）"""
    try:
        from app.services.package_method_service import ColorCardService
        
        current_user_id = get_jwt_identity()
        data = request.get_json()
        
        if not data or not isinstance(data, list):
            return jsonify({'error': '请求数据必须是数组'}), 400
        
        results = ColorCardService.batch_update_color_cards(data, current_user_id)
        
        return jsonify({
            'success': True,
            'data': results,
            'message': f'成功更新 {len(results)} 个色卡'
        })
        
    except ValueError as e:
        return jsonify({'error': str(e)}), 400
    except Exception as e:
        return jsonify({'error': str(e)}), 500


# 单位管理API
@bp.route('/units', methods=['GET'])
@jwt_required()
def get_units():
    """获取单位列表"""
    try:
        # 获取查询参数
        page = int(request.args.get('page', 1))
        per_page = min(int(request.args.get('per_page', 20)), 100)
        search = request.args.get('search')
        enabled_only = request.args.get('enabled_only', 'false').lower() == 'true'
        
        # 获取当前用户信息
        current_user_id = get_jwt_identity()
        
        # 导入服务
        from app.services.package_method_service import UnitService
        
        # 获取单位列表
        result = UnitService.get_units(
            page=page,
            per_page=per_page,
            search=search,
            enabled_only=enabled_only
        )
        
        return jsonify({
            'success': True,
            'data': result
        })
        
    except Exception as e:
        return jsonify({'error': str(e)}), 500


@bp.route('/units/<unit_id>', methods=['GET'])
@jwt_required()
def get_unit(unit_id):
    """获取单位详情"""
    try:
        from app.services.package_method_service import UnitService
        
        unit = UnitService.get_unit(unit_id)
        
        return jsonify({
            'success': True,
            'data': unit
        })
        
    except ValueError as e:
        return jsonify({'error': str(e)}), 404
    except Exception as e:
        return jsonify({'error': str(e)}), 500


@bp.route('/units', methods=['POST'])
@jwt_required()
def create_unit():
    """创建单位"""
    try:
        current_user_id = get_jwt_identity()
        data = request.get_json()
        
        if not data:
            return jsonify({'error': '请求数据不能为空'}), 400
        
        # 验证必填字段
        if not data.get('unit_name'):
            return jsonify({'error': '单位名称不能为空'}), 400
        
        from app.services.package_method_service import UnitService
        
        unit = UnitService.create_unit(data, current_user_id)
        
        return jsonify({
            'success': True,
            'data': unit,
            'message': '单位创建成功'
        }), 201
        
    except ValueError as e:
        return jsonify({'error': str(e)}), 400
    except Exception as e:
        return jsonify({'error': str(e)}), 500


@bp.route('/units/<unit_id>', methods=['PUT'])
@jwt_required()
def update_unit(unit_id):
    """更新单位"""
    try:
        current_user_id = get_jwt_identity()
        data = request.get_json()
        
        if not data:
            return jsonify({'error': '请求数据不能为空'}), 400
        
        from app.services.package_method_service import UnitService
        
        unit = UnitService.update_unit(unit_id, data, current_user_id)
        
        return jsonify({
            'success': True,
            'data': unit,
            'message': '单位更新成功'
        })
        
    except ValueError as e:
        return jsonify({'error': str(e)}), 400
    except Exception as e:
        return jsonify({'error': str(e)}), 500


@bp.route('/units/<unit_id>', methods=['DELETE'])
@jwt_required()
def delete_unit(unit_id):
    """删除单位"""
    try:
        from app.services.package_method_service import UnitService
        
        UnitService.delete_unit(unit_id)
        
        return jsonify({
            'success': True,
            'message': '单位删除成功'
        })
        
    except ValueError as e:
        return jsonify({'error': str(e)}), 400
    except Exception as e:
        return jsonify({'error': str(e)}), 500


@bp.route('/units/batch', methods=['PUT'])
@jwt_required()
def batch_update_units():
    """批量更新单位"""
    try:
        current_user_id = get_jwt_identity()
        data = request.get_json()
        
        if not data or not isinstance(data, list):
            return jsonify({'error': '请求数据格式错误'}), 400
        
        from app.services.package_method_service import UnitService
        
        results = UnitService.batch_update_units(data, current_user_id)
        
        return jsonify({
            'success': True,
            'data': results,
            'message': '批量更新成功'
        })
        
    except ValueError as e:
        return jsonify({'error': str(e)}), 400
    except Exception as e:
        return jsonify({'error': str(e)}), 500


# 客户分类管理API
@bp.route('/customer-category-management', methods=['GET'])
@jwt_required()
def get_customer_category_management():
    """获取客户分类列表"""
    try:
        # 获取查询参数
        page = int(request.args.get('page', 1))
        per_page = min(int(request.args.get('per_page', 20)), 100)
        search = request.args.get('search')
        enabled_only = request.args.get('enabled_only', 'false').lower() == 'true'
        
        # 获取当前用户信息
        current_user_id = get_jwt_identity()
        
        # 导入服务
        from app.services.package_method_service import CustomerCategoryManagementService
        
        # 获取客户分类列表
        result = CustomerCategoryManagementService.get_customer_categories(
            page=page,
            per_page=per_page,
            search=search,
            enabled_only=enabled_only
        )
        
        return jsonify({
            'success': True,
            'data': result
        })
        
    except Exception as e:
        return jsonify({'error': str(e)}), 500


@bp.route('/customer-category-management/<category_id>', methods=['GET'])
@jwt_required()
def get_customer_category_management_detail(category_id):
    """获取客户分类详情"""
    try:
        from app.services.package_method_service import CustomerCategoryManagementService
        
        category = CustomerCategoryManagementService.get_customer_category(category_id)
        
        return jsonify({
            'success': True,
            'data': category
        })
        
    except ValueError as e:
        return jsonify({'error': str(e)}), 404
    except Exception as e:
        return jsonify({'error': str(e)}), 500


@bp.route('/customer-category-management', methods=['POST'])
@jwt_required()
def create_customer_category_management():
    """创建客户分类"""
    try:
        current_user_id = get_jwt_identity()
        data = request.get_json()
        
        if not data:
            return jsonify({'error': '请求数据不能为空'}), 400
        
        # 验证必填字段
        if not data.get('category_name'):
            return jsonify({'error': '客户分类名称不能为空'}), 400
        
        from app.services.package_method_service import CustomerCategoryManagementService
        
        category = CustomerCategoryManagementService.create_customer_category(data, current_user_id)
        
        return jsonify({
            'success': True,
            'data': category,
            'message': '客户分类创建成功'
        }), 201
        
    except ValueError as e:
        return jsonify({'error': str(e)}), 400
    except Exception as e:
        return jsonify({'error': str(e)}), 500


@bp.route('/customer-category-management/<category_id>', methods=['PUT'])
@jwt_required()
def update_customer_category_management(category_id):
    """更新客户分类"""
    try:
        current_user_id = get_jwt_identity()
        data = request.get_json()
        
        if not data:
            return jsonify({'error': '请求数据不能为空'}), 400
        
        from app.services.package_method_service import CustomerCategoryManagementService
        
        category = CustomerCategoryManagementService.update_customer_category(category_id, data, current_user_id)
        
        return jsonify({
            'success': True,
            'data': category,
            'message': '客户分类更新成功'
        })
        
    except ValueError as e:
        return jsonify({'error': str(e)}), 400
    except Exception as e:
        return jsonify({'error': str(e)}), 500


@bp.route('/customer-category-management/<category_id>', methods=['DELETE'])
@jwt_required()
def delete_customer_category_management(category_id):
    """删除客户分类"""
    try:
        from app.services.package_method_service import CustomerCategoryManagementService
        
        CustomerCategoryManagementService.delete_customer_category(category_id)
        
        return jsonify({
            'success': True,
            'message': '客户分类删除成功'
        })
        
    except ValueError as e:
        return jsonify({'error': str(e)}), 400
    except Exception as e:
        return jsonify({'error': str(e)}), 500


@bp.route('/customer-category-management/batch', methods=['PUT'])
@jwt_required()
def batch_update_customer_category_management():
    """批量更新客户分类"""
    try:
        current_user_id = get_jwt_identity()
        data = request.get_json()
        
        if not data or not isinstance(data, list):
            return jsonify({'error': '请求数据格式错误'}), 400
        
        from app.services.package_method_service import CustomerCategoryManagementService
        
        results = CustomerCategoryManagementService.batch_update_customer_categories(data, current_user_id)
        
        return jsonify({
            'success': True,
            'data': results,
            'message': '批量更新成功'
        })
        
    except ValueError as e:
        return jsonify({'error': str(e)}), 400
    except Exception as e:
        return jsonify({'error': str(e)}), 500


# 供应商分类管理API
@bp.route('/supplier-category-management', methods=['GET'])
@jwt_required()
def get_supplier_category_management():
    """获取供应商分类列表"""
    try:
        # 获取查询参数
        page = int(request.args.get('page', 1))
        per_page = min(int(request.args.get('per_page', 20)), 100)
        search = request.args.get('search')
        enabled_only = request.args.get('enabled_only', 'false').lower() == 'true'
        
        # 获取当前用户信息
        current_user_id = get_jwt_identity()
        
        # 导入服务
        from app.services.package_method_service import SupplierCategoryManagementService
        
        # 获取供应商分类列表
        result = SupplierCategoryManagementService.get_supplier_categories(
            page=page,
            per_page=per_page,
            search=search,
            enabled_only=enabled_only
        )
        
        return jsonify({
            'success': True,
            'data': result
        })
        
    except Exception as e:
        return jsonify({'error': str(e)}), 500


@bp.route('/supplier-category-management/<category_id>', methods=['GET'])
@jwt_required()
def get_supplier_category_management_detail(category_id):
    """获取供应商分类详情"""
    try:
        from app.services.package_method_service import SupplierCategoryManagementService
        
        category = SupplierCategoryManagementService.get_supplier_category(category_id)
        
        return jsonify({
            'success': True,
            'data': category
        })
        
    except ValueError as e:
        return jsonify({'error': str(e)}), 404
    except Exception as e:
        return jsonify({'error': str(e)}), 500


@bp.route('/supplier-category-management', methods=['POST'])
@jwt_required()
def create_supplier_category_management():
    """创建供应商分类"""
    try:
        current_user_id = get_jwt_identity()
        data = request.get_json()
        
        if not data:
            return jsonify({'error': '请求数据不能为空'}), 400
        
        # 验证必填字段
        if not data.get('category_name'):
            return jsonify({'error': '供应商分类名称不能为空'}), 400
        
        from app.services.package_method_service import SupplierCategoryManagementService
        
        category = SupplierCategoryManagementService.create_supplier_category(data, current_user_id)
        
        return jsonify({
            'success': True,
            'data': category,
            'message': '供应商分类创建成功'
        }), 201
        
    except ValueError as e:
        return jsonify({'error': str(e)}), 400
    except Exception as e:
        return jsonify({'error': str(e)}), 500


@bp.route('/supplier-category-management/<category_id>', methods=['PUT'])
@jwt_required()
def update_supplier_category_management(category_id):
    """更新供应商分类"""
    try:
        current_user_id = get_jwt_identity()
        data = request.get_json()
        
        if not data:
            return jsonify({'error': '请求数据不能为空'}), 400
        
        from app.services.package_method_service import SupplierCategoryManagementService
        
        category = SupplierCategoryManagementService.update_supplier_category(category_id, data, current_user_id)
        
        return jsonify({
            'success': True,
            'data': category,
            'message': '供应商分类更新成功'
        })
        
    except ValueError as e:
        return jsonify({'error': str(e)}), 400
    except Exception as e:
        return jsonify({'error': str(e)}), 500


@bp.route('/supplier-category-management/<category_id>', methods=['DELETE'])
@jwt_required()
def delete_supplier_category_management(category_id):
    """删除供应商分类"""
    try:
        from app.services.package_method_service import SupplierCategoryManagementService
        
        SupplierCategoryManagementService.delete_supplier_category(category_id)
        
        return jsonify({
            'success': True,
            'message': '供应商分类删除成功'
        })
        
    except ValueError as e:
        return jsonify({'error': str(e)}), 400
    except Exception as e:
        return jsonify({'error': str(e)}), 500


@bp.route('/supplier-category-management/batch', methods=['PUT'])
@jwt_required()
def batch_update_supplier_category_management():
    """批量更新供应商分类"""
    try:
        current_user_id = get_jwt_identity()
        data = request.get_json()
        
        if not data or not isinstance(data, list):
            return jsonify({'error': '请求数据格式错误'}), 400
        
        from app.services.package_method_service import SupplierCategoryManagementService
        
        results = SupplierCategoryManagementService.batch_update_supplier_categories(data, current_user_id)
        
        return jsonify({
            'success': True,
            'data': results,
            'message': '批量更新成功'
        })
        
    except ValueError as e:
        return jsonify({'error': str(e)}), 400
    except Exception as e:
        return jsonify({'error': str(e)}), 500


# 规格管理API
@bp.route('/specifications', methods=['GET'])
@jwt_required()
def get_specifications():
    """获取规格列表"""
    try:
        # 获取查询参数
        page = int(request.args.get('page', 1))
        per_page = min(int(request.args.get('per_page', 20)), 100)
        search = request.args.get('search')
        enabled_only = request.args.get('enabled_only', 'false').lower() == 'true'
        
        # 获取当前用户信息
        current_user_id = get_jwt_identity()
        
        # 导入服务
        from app.services.package_method_service import SpecificationService
        
        # 获取规格列表
        result = SpecificationService.get_specifications(
            page=page,
            per_page=per_page,
            search=search,
            enabled_only=enabled_only
        )
        
        return jsonify({
            'success': True,
            'data': result
        })
        
    except Exception as e:
        return jsonify({'error': str(e)}), 500


@bp.route('/specifications/<spec_id>', methods=['GET'])
@jwt_required()
def get_specification(spec_id):
    """获取规格详情"""
    try:
        from app.services.package_method_service import SpecificationService
        
        specification = SpecificationService.get_specification(spec_id)
        
        return jsonify({
            'success': True,
            'data': specification
        })
        
    except ValueError as e:
        return jsonify({'error': str(e)}), 404
    except Exception as e:
        return jsonify({'error': str(e)}), 500


@bp.route('/specifications', methods=['POST'])
@jwt_required()
def create_specification():
    """创建规格"""
    try:
        current_user_id = get_jwt_identity()
        data = request.get_json()
        
        if not data:
            return jsonify({'error': '请求数据不能为空'}), 400
        
        # 验证必填字段
        if not data.get('spec_name'):
            return jsonify({'error': '规格名称不能为空'}), 400
        
        if not data.get('length') or not data.get('width') or not data.get('roll'):
            return jsonify({'error': '长、宽、卷不能为空'}), 400
        
        from app.services.package_method_service import SpecificationService
        
        specification = SpecificationService.create_specification(data, current_user_id)
        
        return jsonify({
            'success': True,
            'data': specification,
            'message': '规格创建成功'
        }), 201
        
    except ValueError as e:
        return jsonify({'error': str(e)}), 400
    except Exception as e:
        return jsonify({'error': str(e)}), 500


@bp.route('/specifications/<spec_id>', methods=['PUT'])
@jwt_required()
def update_specification(spec_id):
    """更新规格"""
    try:
        current_user_id = get_jwt_identity()
        data = request.get_json()
        
        if not data:
            return jsonify({'error': '请求数据不能为空'}), 400
        
        from app.services.package_method_service import SpecificationService
        
        specification = SpecificationService.update_specification(spec_id, data, current_user_id)
        
        return jsonify({
            'success': True,
            'data': specification,
            'message': '规格更新成功'
        })
        
    except ValueError as e:
        return jsonify({'error': str(e)}), 400
    except Exception as e:
        return jsonify({'error': str(e)}), 500


@bp.route('/specifications/<spec_id>', methods=['DELETE'])
@jwt_required()
def delete_specification(spec_id):
    """删除规格"""
    try:
        from app.services.package_method_service import SpecificationService
        
        SpecificationService.delete_specification(spec_id)
        
        return jsonify({
            'success': True,
            'message': '规格删除成功'
        })
        
    except ValueError as e:
        return jsonify({'error': str(e)}), 400
    except Exception as e:
        return jsonify({'error': str(e)}), 500


@bp.route('/specifications/batch', methods=['PUT'])
@jwt_required()
def batch_update_specifications():
    """批量更新规格"""
    try:
        current_user_id = get_jwt_identity()
        data = request.get_json()
        
        if not data or not isinstance(data, list):
            return jsonify({'error': '请求数据格式错误'}), 400
        
        from app.services.package_method_service import SpecificationService
        
        results = SpecificationService.batch_update_specifications(data, current_user_id)
        
        return jsonify({
            'success': True,
            'data': results,
            'message': '批量更新成功'
        })
        
    except ValueError as e:
        return jsonify({'error': str(e)}), 400
    except Exception as e:
        return jsonify({'error': str(e)}), 500


# 币别管理API
@bp.route('/currencies', methods=['GET'])
@jwt_required()
def get_currencies():
    """获取币别列表"""
    try:
        # 获取查询参数
        page = int(request.args.get('page', 1))
        per_page = min(int(request.args.get('per_page', 20)), 100)
        search = request.args.get('search')
        enabled_only = request.args.get('enabled_only', 'false').lower() == 'true'
        
        # 获取当前用户和租户信息
        current_user_id = get_jwt_identity()
        claims = get_jwt()
        tenant_id = claims.get('tenant_id')
        
        if not tenant_id:
            return jsonify({'error': '租户信息缺失'}), 400
        
        # 使用CurrencyService获取币别列表
        from app.services.package_method_service import CurrencyService
        
        result = CurrencyService.get_currencies(
            page=page,
            per_page=per_page,
            search=search,
            enabled_only=enabled_only
        )
        
        return jsonify({
            'success': True,
            'data': result
        })
        
    except Exception as e:
        return jsonify({'error': str(e)}), 500


@bp.route('/currencies/enabled', methods=['GET'])
@jwt_required()
def get_enabled_currencies():
    """获取启用的币别列表（用于下拉选择）"""
    try:
        from app.services.package_method_service import CurrencyService
        
        currencies = CurrencyService.get_enabled_currencies()
        
        return jsonify({
            'success': True,
            'data': currencies
        })
        
    except Exception as e:
        return jsonify({'error': str(e)}), 500


@bp.route('/currencies/<currency_id>', methods=['GET'])
@jwt_required()
def get_currency(currency_id):
    """获取币别详情"""
    try:
        from app.services.package_method_service import CurrencyService
        
        currency = CurrencyService.get_currency(currency_id)
        
        return jsonify({
            'success': True,
            'data': currency
        })
        
    except ValueError as e:
        return jsonify({'error': str(e)}), 404
    except Exception as e:
        return jsonify({'error': str(e)}), 500


@bp.route('/currencies', methods=['POST'])
@jwt_required()
def create_currency():
    """创建币别"""
    try:
        current_user_id = get_jwt_identity()
        data = request.get_json()
        
        if not data:
            return jsonify({'error': '请求数据不能为空'}), 400
        
        from app.services.package_method_service import CurrencyService
        
        currency = CurrencyService.create_currency(data, current_user_id)
        
        return jsonify({
            'success': True,
            'data': currency,
            'message': '币别创建成功'
        }), 201
        
    except ValueError as e:
        return jsonify({'error': str(e)}), 400
    except Exception as e:
        return jsonify({'error': str(e)}), 500


@bp.route('/currencies/<currency_id>', methods=['PUT'])
@jwt_required()
def update_currency(currency_id):
    """更新币别"""
    try:
        current_user_id = get_jwt_identity()
        data = request.get_json()
        
        if not data:
            return jsonify({'error': '请求数据不能为空'}), 400
        
        from app.services.package_method_service import CurrencyService
        
        currency = CurrencyService.update_currency(currency_id, data, current_user_id)
        
        return jsonify({
            'success': True,
            'data': currency,
            'message': '币别更新成功'
        })
        
    except ValueError as e:
        return jsonify({'error': str(e)}), 400
    except Exception as e:
        return jsonify({'error': str(e)}), 500


@bp.route('/currencies/<currency_id>', methods=['DELETE'])
@jwt_required()
def delete_currency(currency_id):
    """删除币别"""
    try:
        from app.services.package_method_service import CurrencyService
        
        CurrencyService.delete_currency(currency_id)
        
        return jsonify({
            'success': True,
            'message': '币别删除成功'
        })
        
    except ValueError as e:
        return jsonify({'error': str(e)}), 400
    except Exception as e:
        return jsonify({'error': str(e)}), 500


@bp.route('/currencies/<currency_id>/set-base', methods=['POST'])
@jwt_required()
def set_base_currency(currency_id):
    """设置为本位币"""
    try:
        from app.services.package_method_service import CurrencyService
        
        currency = CurrencyService.set_base_currency(currency_id)
        
        return jsonify({
            'success': True,
            'data': currency,
            'message': '本位币设置成功'
        })
        
    except ValueError as e:
        return jsonify({'error': str(e)}), 400
    except Exception as e:
        return jsonify({'error': str(e)}), 500


@bp.route('/currencies/batch', methods=['PUT'])
@jwt_required()
def batch_update_currencies():
    """批量更新币别"""
    try:
        current_user_id = get_jwt_identity()
        data = request.get_json()
        
        if not data or not isinstance(data, list):
            return jsonify({'error': '请求数据格式错误'}), 400
        
        from app.services.package_method_service import CurrencyService
        
        results = CurrencyService.batch_update_currencies(data, current_user_id)
        
        return jsonify({
            'success': True,
            'data': results,
            'message': '批量更新成功'
        })
        
    except ValueError as e:
        return jsonify({'error': str(e)}), 400
    except Exception as e:
        return jsonify({'error': str(e)}), 500


# 税率管理API
@bp.route('/tax-rates', methods=['GET'])
@jwt_required()
def get_tax_rates():
    """获取税率列表"""
    try:
        # 获取查询参数
        page = int(request.args.get('page', 1))
        per_page = min(int(request.args.get('per_page', 20)), 100)
        search = request.args.get('search')
        enabled_only = request.args.get('enabled_only', 'false').lower() == 'true'
        
        from app.services.package_method_service import TaxRateService
        
        result = TaxRateService.get_tax_rates(
            page=page,
            per_page=per_page,
            search=search,
            enabled_only=enabled_only
        )
        
        return jsonify({
            'success': True,
            'data': result
        })
        
    except Exception as e:
        return jsonify({'error': str(e)}), 500


@bp.route('/tax-rates/enabled', methods=['GET'])
@jwt_required()
def get_enabled_tax_rates():
    """获取启用的税率列表（用于下拉选择）"""
    try:
        from app.services.package_method_service import TaxRateService
        
        tax_rates = TaxRateService.get_enabled_tax_rates()
        
        return jsonify({
            'success': True,
            'data': tax_rates
        })
        
    except Exception as e:
        return jsonify({'error': str(e)}), 500


@bp.route('/tax-rates/<tax_rate_id>', methods=['GET'])
@jwt_required()
def get_tax_rate(tax_rate_id):
    """获取税率详情"""
    try:
        from app.services.package_method_service import TaxRateService
        
        tax_rate = TaxRateService.get_tax_rate(tax_rate_id)
        
        return jsonify({
            'success': True,
            'data': tax_rate
        })
        
    except ValueError as e:
        return jsonify({'error': str(e)}), 404
    except Exception as e:
        return jsonify({'error': str(e)}), 500


@bp.route('/tax-rates', methods=['POST'])
@jwt_required()
def create_tax_rate():
    """创建税率"""
    try:
        current_user_id = get_jwt_identity()
        data = request.get_json()
        
        if not data:
            return jsonify({'error': '请求数据不能为空'}), 400
        
        from app.services.package_method_service import TaxRateService
        
        tax_rate = TaxRateService.create_tax_rate(data, current_user_id)
        
        return jsonify({
            'success': True,
            'data': tax_rate,
            'message': '税率创建成功'
        }), 201
        
    except ValueError as e:
        return jsonify({'error': str(e)}), 400
    except Exception as e:
        return jsonify({'error': str(e)}), 500


@bp.route('/tax-rates/<tax_rate_id>', methods=['PUT'])
@jwt_required()
def update_tax_rate(tax_rate_id):
    """更新税率"""
    try:
        current_user_id = get_jwt_identity()
        data = request.get_json()
        
        if not data:
            return jsonify({'error': '请求数据不能为空'}), 400
        
        from app.services.package_method_service import TaxRateService
        
        tax_rate = TaxRateService.update_tax_rate(tax_rate_id, data, current_user_id)
        
        return jsonify({
            'success': True,
            'data': tax_rate,
            'message': '税率更新成功'
        })
        
    except ValueError as e:
        return jsonify({'error': str(e)}), 400
    except Exception as e:
        return jsonify({'error': str(e)}), 500


@bp.route('/tax-rates/<tax_rate_id>', methods=['DELETE'])
@jwt_required()
def delete_tax_rate(tax_rate_id):
    """删除税率"""
    try:
        from app.services.package_method_service import TaxRateService
        
        TaxRateService.delete_tax_rate(tax_rate_id)
        
        return jsonify({
            'success': True,
            'message': '税率删除成功'
        })
        
    except ValueError as e:
        return jsonify({'error': str(e)}), 400
    except Exception as e:
        return jsonify({'error': str(e)}), 500


@bp.route('/tax-rates/<tax_rate_id>/set-default', methods=['POST'])
@jwt_required()
def set_default_tax_rate(tax_rate_id):
    """设置为默认税率"""
    try:
        from app.services.package_method_service import TaxRateService
        
        tax_rate = TaxRateService.set_default_tax_rate(tax_rate_id)
        
        return jsonify({
            'success': True,
            'data': tax_rate,
            'message': '默认税率设置成功'
        })
        
    except ValueError as e:
        return jsonify({'error': str(e)}), 400
    except Exception as e:
        return jsonify({'error': str(e)}), 500


@bp.route('/tax-rates/batch', methods=['PUT'])
@jwt_required()
def batch_update_tax_rates():
    """批量更新税率"""
    try:
        current_user_id = get_jwt_identity()
        data = request.get_json()
        
        if not data or not isinstance(data, list):
            return jsonify({'error': '请求数据格式错误'}), 400
        
        from app.services.package_method_service import TaxRateService
        
        results = TaxRateService.batch_update_tax_rates(data, current_user_id)
        
        return jsonify({
            'success': True,
            'data': results,
            'message': f'成功处理 {len(results)} 条税率记录'
        })
        
    except ValueError as e:
        return jsonify({'error': str(e)}), 400
    except Exception as e:
        return jsonify({'error': str(e)}), 500


# 结算方式管理API
@bp.route('/settlement-methods', methods=['GET'])
@jwt_required()
def get_settlement_methods():
    """获取结算方式列表"""
    try:
        # 获取查询参数
        page = int(request.args.get('page', 1))
        per_page = min(int(request.args.get('per_page', 20)), 100)
        search = request.args.get('search')
        enabled_only = request.args.get('enabled_only', 'false').lower() == 'true'
        
        from app.services.package_method_service import SettlementMethodService
        
        result = SettlementMethodService.get_settlement_methods(
            page=page,
            per_page=per_page,
            search=search,
            enabled_only=enabled_only
        )
        
        return jsonify({
            'success': True,
            'data': result
        })
        
    except Exception as e:
        return jsonify({'error': str(e)}), 500


@bp.route('/settlement-methods/enabled', methods=['GET'])
@jwt_required()
def get_enabled_settlement_methods():
    """获取启用的结算方式列表（用于下拉选择）"""
    try:
        from app.services.package_method_service import SettlementMethodService
        
        settlement_methods = SettlementMethodService.get_enabled_settlement_methods()
        
        return jsonify({
            'success': True,
            'data': settlement_methods
        })
        
    except Exception as e:
        return jsonify({'error': str(e)}), 500


@bp.route('/settlement-methods/<settlement_method_id>', methods=['GET'])
@jwt_required()
def get_settlement_method(settlement_method_id):
    """获取结算方式详情"""
    try:
        from app.services.package_method_service import SettlementMethodService
        
        settlement_method = SettlementMethodService.get_settlement_method(settlement_method_id)
        
        return jsonify({
            'success': True,
            'data': settlement_method
        })
        
    except ValueError as e:
        return jsonify({'error': str(e)}), 404
    except Exception as e:
        return jsonify({'error': str(e)}), 500


@bp.route('/settlement-methods', methods=['POST'])
@jwt_required()
def create_settlement_method():
    """创建结算方式"""
    try:
        current_user_id = get_jwt_identity()
        data = request.get_json()
        
        if not data:
            return jsonify({'error': '请求数据不能为空'}), 400
        
        from app.services.package_method_service import SettlementMethodService
        
        settlement_method = SettlementMethodService.create_settlement_method(data, current_user_id)
        
        return jsonify({
            'success': True,
            'data': settlement_method,
            'message': '结算方式创建成功'
        }), 201
        
    except ValueError as e:
        return jsonify({'error': str(e)}), 400
    except Exception as e:
        return jsonify({'error': str(e)}), 500


@bp.route('/settlement-methods/<settlement_method_id>', methods=['PUT'])
@jwt_required()
def update_settlement_method(settlement_method_id):
    """更新结算方式"""
    try:
        current_user_id = get_jwt_identity()
        data = request.get_json()
        
        if not data:
            return jsonify({'error': '请求数据不能为空'}), 400
        
        from app.services.package_method_service import SettlementMethodService
        
        settlement_method = SettlementMethodService.update_settlement_method(settlement_method_id, data, current_user_id)
        
        return jsonify({
            'success': True,
            'data': settlement_method,
            'message': '结算方式更新成功'
        })
        
    except ValueError as e:
        return jsonify({'error': str(e)}), 400
    except Exception as e:
        return jsonify({'error': str(e)}), 500


@bp.route('/settlement-methods/<settlement_method_id>', methods=['DELETE'])
@jwt_required()
def delete_settlement_method(settlement_method_id):
    """删除结算方式"""
    try:
        from app.services.package_method_service import SettlementMethodService
        
        SettlementMethodService.delete_settlement_method(settlement_method_id)
        
        return jsonify({
            'success': True,
            'message': '结算方式删除成功'
        })
        
    except ValueError as e:
        return jsonify({'error': str(e)}), 400
    except Exception as e:
        return jsonify({'error': str(e)}), 500


@bp.route('/settlement-methods/batch', methods=['PUT'])
@jwt_required()
def batch_update_settlement_methods():
    """批量更新结算方式"""
    try:
        current_user_id = get_jwt_identity()
        data = request.get_json()
        
        if not data or not isinstance(data, list):
            return jsonify({'error': '请求数据格式错误'}), 400
        
        from app.services.package_method_service import SettlementMethodService
        
        results = SettlementMethodService.batch_update_settlement_methods(data, current_user_id)
        
        return jsonify({
            'success': True,
            'data': results,
            'message': f'成功处理 {len(results)} 条结算方式记录'
        })
        
    except ValueError as e:
        return jsonify({'error': str(e)}), 400
    except Exception as e:
        return jsonify({'error': str(e)}), 500


# 账户管理API
@bp.route('/account-management', methods=['GET'])
@jwt_required()
def get_accounts():
    """获取账户列表"""
    try:
        # 获取查询参数
        page = int(request.args.get('page', 1))
        per_page = min(int(request.args.get('per_page', 20)), 100)
        search = request.args.get('search')
        enabled_only = request.args.get('enabled_only', 'false').lower() == 'true'
        
        from app.services.package_method_service import AccountManagementService
        
        result = AccountManagementService.get_accounts(
            page=page,
            per_page=per_page,
            search=search,
            enabled_only=enabled_only
        )
        
        return jsonify({
            'success': True,
            'data': result
        })
        
    except Exception as e:
        return jsonify({'error': str(e)}), 500


@bp.route('/account-management/enabled', methods=['GET'])
@jwt_required()
def get_enabled_accounts():
    """获取启用的账户列表（用于下拉选择）"""
    try:
        from app.services.package_method_service import AccountManagementService
        
        accounts = AccountManagementService.get_enabled_accounts()
        
        return jsonify({
            'success': True,
            'data': accounts
        })
        
    except Exception as e:
        return jsonify({'error': str(e)}), 500


@bp.route('/account-management/<account_id>', methods=['GET'])
@jwt_required()
def get_account(account_id):
    """获取账户详情"""
    try:
        from app.services.package_method_service import AccountManagementService
        
        account = AccountManagementService.get_account(account_id)
        
        return jsonify({
            'success': True,
            'data': account
        })
        
    except ValueError as e:
        return jsonify({'error': str(e)}), 404
    except Exception as e:
        return jsonify({'error': str(e)}), 500


@bp.route('/account-management', methods=['POST'])
@jwt_required()
def create_account():
    """创建账户"""
    try:
        current_user_id = get_jwt_identity()
        data = request.get_json()
        
        if not data:
            return jsonify({'error': '请求数据不能为空'}), 400
        
        from app.services.package_method_service import AccountManagementService
        
        account = AccountManagementService.create_account(data, current_user_id)
        
        return jsonify({
            'success': True,
            'data': account,
            'message': '账户创建成功'
        }), 201
        
    except ValueError as e:
        return jsonify({'error': str(e)}), 400
    except Exception as e:
        return jsonify({'error': str(e)}), 500


@bp.route('/account-management/<account_id>', methods=['PUT'])
@jwt_required()
def update_account(account_id):
    """更新账户"""
    try:
        current_user_id = get_jwt_identity()
        data = request.get_json()
        
        if not data:
            return jsonify({'error': '请求数据不能为空'}), 400
        
        from app.services.package_method_service import AccountManagementService
        
        account = AccountManagementService.update_account(account_id, data, current_user_id)
        
        return jsonify({
            'success': True,
            'data': account,
            'message': '账户更新成功'
        })
        
    except ValueError as e:
        return jsonify({'error': str(e)}), 400
    except Exception as e:
        return jsonify({'error': str(e)}), 500


@bp.route('/account-management/<account_id>', methods=['DELETE'])
@jwt_required()
def delete_account(account_id):
    """删除账户"""
    try:
        from app.services.package_method_service import AccountManagementService
        
        AccountManagementService.delete_account(account_id)
        
        return jsonify({
            'success': True,
            'message': '账户删除成功'
        })
        
    except ValueError as e:
        return jsonify({'error': str(e)}), 400
    except Exception as e:
        return jsonify({'error': str(e)}), 500


@bp.route('/account-management/batch', methods=['PUT'])
@jwt_required()
def batch_update_accounts():
    """批量更新账户"""
    try:
        current_user_id = get_jwt_identity()
        data = request.get_json()
        
        if not data or not isinstance(data, list):
            return jsonify({'error': '请求数据格式错误'}), 400
        
        from app.services.package_method_service import AccountManagementService
        
        results = AccountManagementService.batch_update_accounts(data, current_user_id)
        
        return jsonify({
            'success': True,
            'data': results,
            'message': f'成功处理 {len(results)} 条账户记录'
        })
        
    except ValueError as e:
        return jsonify({'error': str(e)}), 400
    except Exception as e:
        return jsonify({'error': str(e)}), 500


# 付款方式管理API
@bp.route('/payment-methods', methods=['GET'])
@jwt_required()
def get_payment_methods():
    """获取付款方式列表"""
    try:
        from app.services.package_method_service import PaymentMethodService
        
        # 获取查询参数
        page = int(request.args.get('page', 1))
        per_page = min(int(request.args.get('per_page', 20)), 100)
        search = request.args.get('search')
        enabled_only = request.args.get('enabled_only', 'false').lower() == 'true'
        
        result = PaymentMethodService.get_payment_methods(
            page=page,
            per_page=per_page,
            search=search,
            enabled_only=enabled_only
        )
        
        return jsonify({
            'success': True,
            'data': result
        })
        
    except ValueError as e:
        return jsonify({'error': str(e)}), 400
    except Exception as e:
        return jsonify({'error': str(e)}), 500


@bp.route('/payment-methods/enabled', methods=['GET'])
@jwt_required()
def get_enabled_payment_methods():
    """获取启用的付款方式列表"""
    try:
        from app.services.package_method_service import PaymentMethodService
        
        payment_methods = PaymentMethodService.get_enabled_payment_methods()
        
        return jsonify({
            'success': True,
            'data': payment_methods
        })
        
    except Exception as e:
        return jsonify({'error': str(e)}), 500


@bp.route('/payment-methods/<payment_method_id>', methods=['GET'])
@jwt_required()
def get_payment_method(payment_method_id):
    """获取付款方式详情"""
    try:
        from app.services.package_method_service import PaymentMethodService
        
        payment_method = PaymentMethodService.get_payment_method(payment_method_id)
        
        return jsonify({
            'success': True,
            'data': payment_method
        })
        
    except ValueError as e:
        return jsonify({'error': str(e)}), 404
    except Exception as e:
        return jsonify({'error': str(e)}), 500


@bp.route('/payment-methods', methods=['POST'])
@jwt_required()
def create_payment_method():
    """创建付款方式"""
    try:
        from app.services.package_method_service import PaymentMethodService
        
        current_user_id = get_jwt_identity()
        data = request.get_json()
        
        if not data:
            return jsonify({'error': '请求数据不能为空'}), 400
        
        payment_method = PaymentMethodService.create_payment_method(data, current_user_id)
        
        return jsonify({
            'success': True,
            'data': payment_method,
            'message': '付款方式创建成功'
        }), 201
        
    except ValueError as e:
        return jsonify({'error': str(e)}), 400
    except Exception as e:
        return jsonify({'error': str(e)}), 500


@bp.route('/payment-methods/<payment_method_id>', methods=['PUT'])
@jwt_required()
def update_payment_method(payment_method_id):
    """更新付款方式"""
    try:
        from app.services.package_method_service import PaymentMethodService
        
        current_user_id = get_jwt_identity()
        data = request.get_json()
        
        if not data:
            return jsonify({'error': '请求数据不能为空'}), 400
        
        payment_method = PaymentMethodService.update_payment_method(payment_method_id, data, current_user_id)
        
        return jsonify({
            'success': True,
            'data': payment_method,
            'message': '付款方式更新成功'
        })
        
    except ValueError as e:
        return jsonify({'error': str(e)}), 400
    except Exception as e:
        return jsonify({'error': str(e)}), 500


@bp.route('/payment-methods/<payment_method_id>', methods=['DELETE'])
@jwt_required()
def delete_payment_method(payment_method_id):
    """删除付款方式"""
    try:
        from app.services.package_method_service import PaymentMethodService
        
        PaymentMethodService.delete_payment_method(payment_method_id)
        
        return jsonify({
            'success': True,
            'message': '付款方式删除成功'
        })
        
    except ValueError as e:
        return jsonify({'error': str(e)}), 400
    except Exception as e:
        return jsonify({'error': str(e)}), 500


@bp.route('/payment-methods/batch', methods=['PUT'])
@jwt_required()
def batch_update_payment_methods():
    """批量更新付款方式"""
    try:
        from app.services.package_method_service import PaymentMethodService
        
        current_user_id = get_jwt_identity()
        data = request.get_json()
        
        if not data or not isinstance(data, list):
            return jsonify({'error': '请求数据格式错误'}), 400
        
        results = PaymentMethodService.batch_update_payment_methods(data, current_user_id)
        
        return jsonify({
            'success': True,
            'data': results,
            'message': f'成功处理 {len(results)} 条付款方式记录'
        })
        
    except ValueError as e:
        return jsonify({'error': str(e)}), 400
    except Exception as e:
        return jsonify({'error': str(e)}), 500 

# 油墨选项管理API
@bp.route('/ink-options', methods=['GET'])
@jwt_required()
def get_ink_options():
    """获取油墨选项列表"""
    try:
        # 获取查询参数
        page = int(request.args.get('page', 1))
        per_page = min(int(request.args.get('per_page', 20)), 100)
        search = request.args.get('search')
        enabled_only = request.args.get('enabled_only', 'false').lower() == 'true'
        
        # 获取当前用户信息
        current_user_id = get_jwt_identity()
        
        # 导入服务
        from app.services.package_method_service import InkOptionService
        
        # 获取油墨选项列表
        result = InkOptionService.get_ink_options(
            page=page,
            per_page=per_page,
            search=search,
            enabled_only=enabled_only
        )
        
        return jsonify({
            'success': True,
            'data': result
        })
        
    except Exception as e:
        return jsonify({'error': str(e)}), 500


@bp.route('/ink-options/enabled', methods=['GET'])
@jwt_required()
def get_enabled_ink_options():
    """获取启用的油墨选项列表（用于下拉选择）"""
    try:
        from app.services.package_method_service import InkOptionService
        
        options = InkOptionService.get_enabled_ink_options()
        
        return jsonify({
            'success': True,
            'data': options
        })
        
    except Exception as e:
        return jsonify({'error': str(e)}), 500


@bp.route('/ink-options/<option_id>', methods=['GET'])
@jwt_required()
def get_ink_option(option_id):
    """获取油墨选项详情"""
    try:
        from app.services.package_method_service import InkOptionService
        
        option = InkOptionService.get_ink_option(option_id)
        
        return jsonify({
            'success': True,
            'data': option
        })
        
    except ValueError as e:
        return jsonify({'error': str(e)}), 404
    except Exception as e:
        return jsonify({'error': str(e)}), 500


@bp.route('/ink-options', methods=['POST'])
@jwt_required()
def create_ink_option():
    """创建油墨选项"""
    try:
        from app.services.package_method_service import InkOptionService
        
        current_user_id = get_jwt_identity()
        data = request.get_json()
        
        if not data:
            return jsonify({'error': '请求数据不能为空'}), 400
        
        # 验证必填字段
        if not data.get('option_name'):
            return jsonify({'error': '选项名称不能为空'}), 400
        
        option = InkOptionService.create_ink_option(data, current_user_id)
        
        return jsonify({
            'success': True,
            'data': option,
            'message': '油墨选项创建成功'
        }), 201
        
    except ValueError as e:
        return jsonify({'error': str(e)}), 400
    except Exception as e:
        return jsonify({'error': str(e)}), 500


@bp.route('/ink-options/<option_id>', methods=['PUT'])
@jwt_required()
def update_ink_option(option_id):
    """更新油墨选项"""
    try:
        from app.services.package_method_service import InkOptionService
        
        current_user_id = get_jwt_identity()
        data = request.get_json()
        
        if not data:
            return jsonify({'error': '请求数据不能为空'}), 400
        
        option = InkOptionService.update_ink_option(option_id, data, current_user_id)
        
        return jsonify({
            'success': True,
            'data': option,
            'message': '油墨选项更新成功'
        })
        
    except ValueError as e:
        return jsonify({'error': str(e)}), 400
    except Exception as e:
        return jsonify({'error': str(e)}), 500


@bp.route('/ink-options/<option_id>', methods=['DELETE'])
@jwt_required()
def delete_ink_option(option_id):
    """删除油墨选项"""
    try:
        from app.services.package_method_service import InkOptionService
        
        InkOptionService.delete_ink_option(option_id)
        
        return jsonify({
            'success': True,
            'message': '油墨选项删除成功'
        })
        
    except ValueError as e:
        return jsonify({'error': str(e)}), 400
    except Exception as e:
        return jsonify({'error': str(e)}), 500


@bp.route('/ink-options/batch', methods=['PUT'])
@jwt_required()
def batch_update_ink_options():
    """批量更新油墨选项"""
    try:
        from app.services.package_method_service import InkOptionService
        
        current_user_id = get_jwt_identity()
        data = request.get_json()
        
        if not data or not isinstance(data, list):
            return jsonify({'error': '请求数据必须是数组'}), 400
        
        results = InkOptionService.batch_update_ink_options(data, current_user_id)
        
        return jsonify({
            'success': True,
            'data': results,
            'message': f'成功更新 {len(results)} 个油墨选项'
        })
        
    except ValueError as e:
        return jsonify({'error': str(e)}), 400
    except Exception as e:
        return jsonify({'error': str(e)}), 500 

# 报价运费管理API
@bp.route('/quote-freights', methods=['GET'])
@jwt_required()
def get_quote_freights():
    """获取报价运费列表"""
    try:
        from app.services.package_method_service import QuoteFreightService
        
        page = request.args.get('page', 1, type=int)
        per_page = request.args.get('per_page', 20, type=int)
        search = request.args.get('search', '')
        enabled_only = request.args.get('enabled_only', False, type=bool)
        
        # 获取报价运费列表
        result = QuoteFreightService.get_quote_freights(
            page=page,
            per_page=per_page,
            search=search,
            enabled_only=enabled_only
        )
        
        return jsonify({
            'success': True,
            'data': result
        })
        
    except ValueError as e:
        return jsonify({'error': str(e)}), 400
    except Exception as e:
        return jsonify({'error': str(e)}), 500


@bp.route('/quote-freights/enabled', methods=['GET'])
@jwt_required()
def get_enabled_quote_freights():
    """获取启用的报价运费列表（用于下拉选择）"""
    try:
        from app.services.package_method_service import QuoteFreightService
        
        freights = QuoteFreightService.get_enabled_quote_freights()
        
        return jsonify({
            'success': True,
            'data': freights
        })
        
    except Exception as e:
        return jsonify({'error': str(e)}), 500


@bp.route('/quote-freights/<freight_id>', methods=['GET'])
@jwt_required()
def get_quote_freight(freight_id):
    """获取报价运费详情"""
    try:
        from app.services.package_method_service import QuoteFreightService
        
        freight = QuoteFreightService.get_quote_freight(freight_id)
        
        return jsonify({
            'success': True,
            'data': freight
        })
        
    except ValueError as e:
        return jsonify({'error': str(e)}), 400
    except Exception as e:
        return jsonify({'error': str(e)}), 500


@bp.route('/quote-freights', methods=['POST'])
@jwt_required()
def create_quote_freight():
    """创建报价运费"""
    try:
        from app.services.package_method_service import QuoteFreightService
        
        current_user_id = get_jwt_identity()
        data = request.get_json()
        
        if not data:
            return jsonify({'error': '请求数据不能为空'}), 400
        
        freight = QuoteFreightService.create_quote_freight(data, current_user_id)
        
        return jsonify({
            'success': True,
            'data': freight,
            'message': '报价运费创建成功'
        })
        
    except ValueError as e:
        return jsonify({'error': str(e)}), 400
    except Exception as e:
        return jsonify({'error': str(e)}), 500


@bp.route('/quote-freights/<freight_id>', methods=['PUT'])
@jwt_required()
def update_quote_freight(freight_id):
    """更新报价运费"""
    try:
        from app.services.package_method_service import QuoteFreightService
        
        current_user_id = get_jwt_identity()
        data = request.get_json()
        
        if not data:
            return jsonify({'error': '请求数据不能为空'}), 400
        
        freight = QuoteFreightService.update_quote_freight(freight_id, data, current_user_id)
        
        return jsonify({
            'success': True,
            'data': freight,
            'message': '报价运费更新成功'
        })
        
    except ValueError as e:
        return jsonify({'error': str(e)}), 400
    except Exception as e:
        return jsonify({'error': str(e)}), 500


@bp.route('/quote-freights/<freight_id>', methods=['DELETE'])
@jwt_required()
def delete_quote_freight(freight_id):
    """删除报价运费"""
    try:
        from app.services.package_method_service import QuoteFreightService
        
        QuoteFreightService.delete_quote_freight(freight_id)
        
        return jsonify({
            'success': True,
            'message': '报价运费删除成功'
        })
        
    except ValueError as e:
        return jsonify({'error': str(e)}), 400
    except Exception as e:
        return jsonify({'error': str(e)}), 500


@bp.route('/quote-freights/batch', methods=['PUT'])
@jwt_required()
def batch_update_quote_freights():
    """批量更新报价运费"""
    try:
        from app.services.package_method_service import QuoteFreightService
        
        current_user_id = get_jwt_identity()
        data = request.get_json()
        
        if not data or not isinstance(data, list):
            return jsonify({'error': '请求数据必须是数组'}), 400
        
        results = QuoteFreightService.batch_update_quote_freights(data, current_user_id)
        
        return jsonify({
            'success': True,
            'data': results,
            'message': f'成功更新 {len(results)} 个报价运费'
        })
        
    except ValueError as e:
        return jsonify({'error': str(e)}), 400
    except Exception as e:
        return jsonify({'error': str(e)}), 500

# 报价材料管理
@bp.route('/quote-materials', methods=['GET'])
@jwt_required()
def get_quote_materials():
    """获取报价材料列表"""
    try:
        page = request.args.get('page', 1, type=int)
        per_page = request.args.get('per_page', 20, type=int)
        search = request.args.get('search', '')
        enabled_only = request.args.get('enabled_only', False, type=bool)
        
        from app.services.package_method_service import QuoteMaterialService
        result = QuoteMaterialService.get_quote_materials(
            page=page,
            per_page=per_page,
            search=search,
            enabled_only=enabled_only
        )
        
        return jsonify({
            'code': 200,
            'message': '获取成功',
            'data': result
        })
        
    except Exception as e:
        current_app.logger.error(f"获取报价材料列表失败: {str(e)}")
        return jsonify({
            'code': 500,
            'message': f'获取失败: {str(e)}',
            'data': None
        }), 500

@bp.route('/quote-materials/<quote_material_id>', methods=['GET'])
@jwt_required()
def get_quote_material(quote_material_id):
    """获取单个报价材料"""
    try:
        from app.services.package_method_service import QuoteMaterialService
        result = QuoteMaterialService.get_quote_material(quote_material_id)
        
        return jsonify({
            'code': 200,
            'message': '获取成功',
            'data': result
        })
        
    except ValueError as e:
        return jsonify({
            'code': 404,
            'message': str(e),
            'data': None
        }), 404
    except Exception as e:
        current_app.logger.error(f"获取报价材料失败: {str(e)}")
        return jsonify({
            'code': 500,
            'message': f'获取失败: {str(e)}',
            'data': None
        }), 500

@bp.route('/quote-materials', methods=['POST'])
@jwt_required()
def create_quote_material():
    """创建报价材料"""
    try:
        data = request.get_json()
        current_user_id = get_jwt_identity()
        
        from app.services.package_method_service import QuoteMaterialService
        result = QuoteMaterialService.create_quote_material(data, current_user_id)
        
        return jsonify({
            'code': 200,
            'message': '创建成功',
            'data': result
        })
        
    except ValueError as e:
        return jsonify({
            'code': 400,
            'message': str(e),
            'data': None
        }), 400
    except Exception as e:
        current_app.logger.error(f"创建报价材料失败: {str(e)}")
        return jsonify({
            'code': 500,
            'message': f'创建失败: {str(e)}',
            'data': None
        }), 500

@bp.route('/quote-materials/<quote_material_id>', methods=['PUT'])
@jwt_required()
def update_quote_material(quote_material_id):
    """更新报价材料"""
    try:
        data = request.get_json()
        current_user_id = get_jwt_identity()
        
        from app.services.package_method_service import QuoteMaterialService
        result = QuoteMaterialService.update_quote_material(quote_material_id, data, current_user_id)
        
        return jsonify({
            'code': 200,
            'message': '更新成功',
            'data': result
        })
        
    except ValueError as e:
        return jsonify({
            'code': 404,
            'message': str(e),
            'data': None
        }), 404
    except Exception as e:
        current_app.logger.error(f"更新报价材料失败: {str(e)}")
        return jsonify({
            'code': 500,
            'message': f'更新失败: {str(e)}',
            'data': None
        }), 500

@bp.route('/quote-materials/<quote_material_id>', methods=['DELETE'])
@jwt_required()
def delete_quote_material(quote_material_id):
    """删除报价材料"""
    try:
        from app.services.package_method_service import QuoteMaterialService
        QuoteMaterialService.delete_quote_material(quote_material_id)
        
        return jsonify({
            'code': 200,
            'message': '删除成功',
            'data': None
        })
        
    except ValueError as e:
        return jsonify({
            'code': 404,
            'message': str(e),
            'data': None
        }), 404
    except Exception as e:
        current_app.logger.error(f"删除报价材料失败: {str(e)}")
        return jsonify({
            'code': 500,
            'message': f'删除失败: {str(e)}',
            'data': None
        }), 500

@bp.route('/quote-materials/batch', methods=['PUT'])
@jwt_required()
def batch_update_quote_materials():
    """批量更新报价材料"""
    try:
        data_list = request.get_json()
        current_user_id = get_jwt_identity()
        
        from app.services.package_method_service import QuoteMaterialService
        QuoteMaterialService.batch_update_quote_materials(data_list, current_user_id)
        
        return jsonify({
            'code': 200,
            'message': '批量更新成功',
            'data': None
        })
        
    except Exception as e:
        current_app.logger.error(f"批量更新报价材料失败: {str(e)}")
        return jsonify({
            'code': 500,
            'message': f'批量更新失败: {str(e)}',
            'data': None
        }), 500

@bp.route('/quote-materials/enabled', methods=['GET'])
@jwt_required()
def get_enabled_quote_materials():
    """获取启用的报价材料列表"""
    try:
        from app.services.package_method_service import QuoteMaterialService
        result = QuoteMaterialService.get_enabled_quote_materials()
        
        return jsonify({
            'code': 200,
            'message': '获取成功',
            'data': result
        })
        
    except Exception as e:
        current_app.logger.error(f"获取启用报价材料列表失败: {str(e)}")
        return jsonify({
            'code': 500,
            'message': f'获取失败: {str(e)}',
            'data': None
        }), 500


# 报价辅材管理
@bp.route('/quote-accessories', methods=['GET'])
@jwt_required()
def get_quote_accessories():
    """获取报价辅材列表"""
    try:
        page = request.args.get('page', 1, type=int)
        per_page = request.args.get('per_page', 20, type=int)
        search = request.args.get('search', '')
        enabled_only = request.args.get('enabled_only', False, type=bool)
        
        from app.services.package_method_service import QuoteAccessoryService
        result = QuoteAccessoryService.get_quote_accessories(
            page=page,
            per_page=per_page,
            search=search,
            enabled_only=enabled_only
        )
        
        return jsonify({
            'code': 200,
            'message': '获取成功',
            'data': result
        })
        
    except Exception as e:
        current_app.logger.error(f"Error getting quote accessories: {str(e)}")
        return jsonify({
            'code': 500,
            'message': f'获取失败: {str(e)}',
            'data': None
        }), 500


@bp.route('/quote-accessories/<quote_accessory_id>', methods=['GET'])
@jwt_required()
def get_quote_accessory(quote_accessory_id):
    """获取单个报价辅材"""
    try:
        from app.services.package_method_service import QuoteAccessoryService
        result = QuoteAccessoryService.get_quote_accessory(quote_accessory_id)
        
        if result is None:
            return jsonify({
                'code': 404,
                'message': '报价辅材不存在',
                'data': None
            }), 404
        
        return jsonify({
            'code': 200,
            'message': '获取成功',
            'data': result
        })
        
    except Exception as e:
        current_app.logger.error(f"Error getting quote accessory {quote_accessory_id}: {str(e)}")
        return jsonify({
            'code': 500,
            'message': f'获取失败: {str(e)}',
            'data': None
        }), 500


@bp.route('/quote-accessories', methods=['POST'])
@jwt_required()
def create_quote_accessory():
    """创建报价辅材"""
    try:
        data = request.get_json()
        current_user_id = get_jwt_identity()
        
        from app.services.package_method_service import QuoteAccessoryService
        result = QuoteAccessoryService.create_quote_accessory(data, current_user_id)
        
        return jsonify({
            'code': 200,
            'message': '创建成功',
            'data': result
        })
        
    except Exception as e:
        current_app.logger.error(f"Error creating quote accessory: {str(e)}")
        return jsonify({
            'code': 500,
            'message': f'创建失败: {str(e)}',
            'data': None
        }), 500


@bp.route('/quote-accessories/<quote_accessory_id>', methods=['PUT'])
@jwt_required()
def update_quote_accessory(quote_accessory_id):
    """更新报价辅材"""
    try:
        data = request.get_json()
        current_user_id = get_jwt_identity()
        
        from app.services.package_method_service import QuoteAccessoryService
        result = QuoteAccessoryService.update_quote_accessory(quote_accessory_id, data, current_user_id)
        
        if result is None:
            return jsonify({
                'code': 404,
                'message': '报价辅材不存在',
                'data': None
            }), 404
        
        return jsonify({
            'code': 200,
            'message': '更新成功',
            'data': result
        })
        
    except Exception as e:
        current_app.logger.error(f"Error updating quote accessory {quote_accessory_id}: {str(e)}")
        return jsonify({
            'code': 500,
            'message': f'更新失败: {str(e)}',
            'data': None
        }), 500


@bp.route('/quote-accessories/<quote_accessory_id>', methods=['DELETE'])
@jwt_required()
def delete_quote_accessory(quote_accessory_id):
    """删除报价辅材"""
    try:
        from app.services.package_method_service import QuoteAccessoryService
        success = QuoteAccessoryService.delete_quote_accessory(quote_accessory_id)
        
        if not success:
            return jsonify({
                'code': 404,
                'message': '报价辅材不存在',
                'data': None
            }), 404
        
        return jsonify({
            'code': 200,
            'message': '删除成功',
            'data': None
        })
        
    except Exception as e:
        current_app.logger.error(f"Error deleting quote accessory {quote_accessory_id}: {str(e)}")
        return jsonify({
            'code': 500,
            'message': f'删除失败: {str(e)}',
            'data': None
        }), 500


@bp.route('/quote-accessories/batch', methods=['PUT'])
@jwt_required()
def batch_update_quote_accessories():
    """批量更新报价辅材"""
    try:
        data = request.get_json()
        current_user_id = get_jwt_identity()
        
        from app.services.package_method_service import QuoteAccessoryService
        updated_count = QuoteAccessoryService.batch_update_quote_accessories(data, current_user_id)
        
        return jsonify({
            'code': 200,
            'message': f'批量更新成功，共更新 {updated_count} 条记录',
            'data': {'updated_count': updated_count}
        })
        
    except Exception as e:
        current_app.logger.error(f"Error batch updating quote accessories: {str(e)}")
        return jsonify({
            'code': 500,
            'message': f'批量更新失败: {str(e)}',
            'data': None
        }), 500


@bp.route('/quote-accessories/enabled', methods=['GET'])
@jwt_required()
def get_enabled_quote_accessories():
    """获取启用的报价辅材列表"""
    try:
        from app.services.package_method_service import QuoteAccessoryService
        result = QuoteAccessoryService.get_enabled_quote_accessories()
        
        return jsonify({
            'code': 200,
            'message': '获取成功',
            'data': result
        })
        
    except Exception as e:
        current_app.logger.error(f"Error getting enabled quote accessories: {str(e)}")
        return jsonify({
            'code': 500,
            'message': f'获取失败: {str(e)}',
            'data': None
        }), 500

@bp.route('/quote-accessories/calculation-schemes', methods=['GET'])
@jwt_required()
def get_material_quote_calculation_schemes():
    """获取材料报价分类的计算方案选项"""
    try:
        from app.services.basic_data_service import CalculationSchemeService
        
        # 获取材料报价分类的计算方案
        result = CalculationSchemeService.get_calculation_schemes_by_category('material_quote')
        
        return jsonify({
            'code': 200,
            'message': '获取成功',
            'data': result
        })
        
    except Exception as e:
        current_app.logger.error(f"Error getting material quote calculation schemes: {str(e)}")
        return jsonify({
            'code': 500,
            'message': f'获取失败: {str(e)}',
            'data': None
        }), 500

# ===== 报价损耗管理 API =====

@bp.route('/quote-losses', methods=['GET'])
@jwt_required()
def get_quote_losses():
    """获取报价损耗列表"""
    try:
        from app.services.package_method_service import QuoteLossService
        
        # 获取查询参数
        page = int(request.args.get('page', 1))
        per_page = min(int(request.args.get('per_page', 100)), 100)
        search = request.args.get('search')
        enabled_only = request.args.get('enabled_only', 'false').lower() == 'true'
        
        # 获取当前用户和租户信息
        current_user_id = get_jwt_identity()
        claims = get_jwt()
        tenant_id = claims.get('tenant_id')
        
        if not tenant_id:
            return jsonify({'error': '租户信息缺失'}), 400
        
        # 获取报价损耗列表
        result = QuoteLossService.get_quote_losses(
            page=page,
            per_page=per_page,
            search=search,
            enabled_only=enabled_only
        )
        
        return jsonify({
            'success': True,
            'data': result
        })
        
    except Exception as e:
        return jsonify({'error': str(e)}), 500


@bp.route('/quote-losses/<quote_loss_id>', methods=['GET'])
@jwt_required()
def get_quote_loss(quote_loss_id):
    """获取报价损耗详情"""
    try:
        from app.services.package_method_service import QuoteLossService
        
        quote_loss = QuoteLossService.get_quote_loss(quote_loss_id)
        
        return jsonify({
            'success': True,
            'data': quote_loss
        })
        
    except ValueError as e:
        return jsonify({'error': str(e)}), 404
    except Exception as e:
        return jsonify({'error': str(e)}), 500


@bp.route('/quote-losses', methods=['POST'])
@jwt_required()
def create_quote_loss():
    """创建报价损耗"""
    try:
        from app.services.package_method_service import QuoteLossService
        
        current_user_id = get_jwt_identity()
        data = request.get_json()
        
        if not data:
            return jsonify({'error': '请求数据不能为空'}), 400
        
        # 验证必填字段
        required_fields = ['bag_type', 'layer_count', 'meter_range', 'loss_rate', 'cost']
        for field in required_fields:
            if not data.get(field):
                return jsonify({'error': f'{field}不能为空'}), 400
        
        quote_loss = QuoteLossService.create_quote_loss(data, current_user_id)
        
        return jsonify({
            'success': True,
            'data': quote_loss,
            'message': '报价损耗创建成功'
        }), 201
        
    except ValueError as e:
        return jsonify({'error': str(e)}), 400
    except Exception as e:
        return jsonify({'error': str(e)}), 500


@bp.route('/quote-losses/<quote_loss_id>', methods=['PUT'])
@jwt_required()
def update_quote_loss(quote_loss_id):
    """更新报价损耗"""
    try:
        from app.services.package_method_service import QuoteLossService
        
        current_user_id = get_jwt_identity()
        data = request.get_json()
        
        if not data:
            return jsonify({'error': '请求数据不能为空'}), 400
        
        quote_loss = QuoteLossService.update_quote_loss(quote_loss_id, data, current_user_id)
        
        return jsonify({
            'success': True,
            'data': quote_loss,
            'message': '报价损耗更新成功'
        })
        
    except ValueError as e:
        return jsonify({'error': str(e)}), 400
    except Exception as e:
        return jsonify({'error': str(e)}), 500


@bp.route('/quote-losses/<quote_loss_id>', methods=['DELETE'])
@jwt_required()
def delete_quote_loss(quote_loss_id):
    """删除报价损耗"""
    try:
        from app.services.package_method_service import QuoteLossService
        
        QuoteLossService.delete_quote_loss(quote_loss_id)
        
        return jsonify({
            'success': True,
            'message': '报价损耗删除成功'
        })
        
    except ValueError as e:
        return jsonify({'error': str(e)}), 400
    except Exception as e:
        return jsonify({'error': str(e)}), 500


@bp.route('/quote-losses/batch', methods=['PUT'])
@jwt_required()
def batch_update_quote_losses():
    """批量更新报价损耗"""
    try:
        from app.services.package_method_service import QuoteLossService
        
        current_user_id = get_jwt_identity()
        data = request.get_json()
        
        if not data or not isinstance(data, list):
            return jsonify({'error': '请求数据格式错误'}), 400
        
        results = QuoteLossService.batch_update_quote_losses(data, current_user_id)
        
        return jsonify({
            'success': True,
            'data': results,
            'message': '批量更新成功'
        })
        
    except ValueError as e:
        return jsonify({'error': str(e)}), 400
    except Exception as e:
        return jsonify({'error': str(e)}), 500


@bp.route('/quote-losses/enabled', methods=['GET'])
@jwt_required()
def get_enabled_quote_losses():
    """获取启用的报价损耗列表"""
    try:
        from app.services.package_method_service import QuoteLossService
        
        quote_losses = QuoteLossService.get_enabled_quote_losses()
        
        return jsonify({
            'success': True,
            'data': quote_losses
        })
        
    except Exception as e:
        return jsonify({'error': str(e)}), 500

# 计算参数管理API
@bp.route('/calculation-parameters', methods=['GET'])
@jwt_required()
def get_calculation_parameters():
    """获取计算参数列表"""
    try:
        # 获取查询参数
        page = int(request.args.get('page', 1))
        per_page = min(int(request.args.get('per_page', 20)), 100)
        search = request.args.get('search', '')
        
        # 获取计算参数列表
        result = CalculationParameterService.get_calculation_parameters(
            page=page,
            per_page=per_page,
            search=search
        )
        
        return jsonify({
            'success': True,
            'data': result
        })
        
    except Exception as e:
        return jsonify({'error': str(e)}), 500


@bp.route('/calculation-parameters/<param_id>', methods=['GET'])
@jwt_required()
def get_calculation_parameter(param_id):
    """获取计算参数详情"""
    try:
        param = CalculationParameterService.get_calculation_parameter(param_id)
        
        return jsonify({
            'success': True,
            'data': param
        })
        
    except ValueError as e:
        return jsonify({'error': str(e)}), 404
    except Exception as e:
        return jsonify({'error': str(e)}), 500


@bp.route('/calculation-parameters', methods=['POST'])
@jwt_required()
def create_calculation_parameter():
    """创建计算参数"""
    try:
        current_user_id = get_jwt_identity()
        data = request.get_json()
        
        if not data:
            return jsonify({'error': '请求数据不能为空'}), 400
        
        # 验证必填字段
        if not data.get('parameter_name'):
            return jsonify({'error': '计算参数名称不能为空'}), 400
        
        param = CalculationParameterService.create_calculation_parameter(data, current_user_id)
        
        return jsonify({
            'success': True,
            'data': param,
            'message': '计算参数创建成功'
        }), 201
        
    except ValueError as e:
        return jsonify({'error': str(e)}), 400
    except Exception as e:
        return jsonify({'error': str(e)}), 500


@bp.route('/calculation-parameters/<param_id>', methods=['PUT'])
@jwt_required()
def update_calculation_parameter(param_id):
    """更新计算参数"""
    try:
        current_user_id = get_jwt_identity()
        data = request.get_json()
        
        if not data:
            return jsonify({'error': '请求数据不能为空'}), 400
        
        param = CalculationParameterService.update_calculation_parameter(param_id, data, current_user_id)
        
        return jsonify({
            'success': True,
            'data': param,
            'message': '计算参数更新成功'
        })
        
    except ValueError as e:
        return jsonify({'error': str(e)}), 400
    except Exception as e:
        return jsonify({'error': str(e)}), 500


@bp.route('/calculation-parameters/<param_id>', methods=['DELETE'])
@jwt_required()
def delete_calculation_parameter(param_id):
    """删除计算参数"""
    try:
        CalculationParameterService.delete_calculation_parameter(param_id)
        
        return jsonify({
            'success': True,
            'message': '计算参数删除成功'
        })
        
    except ValueError as e:
        return jsonify({'error': str(e)}), 400
    except Exception as e:
        return jsonify({'error': str(e)}), 500


@bp.route('/calculation-parameters/batch', methods=['PUT'])
@jwt_required()
def batch_update_calculation_parameters():
    """批量更新计算参数"""
    try:
        current_user_id = get_jwt_identity()
        data = request.get_json()
        
        if not data or not isinstance(data, list):
            return jsonify({'error': '请求数据必须是数组'}), 400
        
        results = CalculationParameterService.batch_update_calculation_parameters(data, current_user_id)
        
        return jsonify({
            'success': True,
            'data': results,
            'message': f'成功更新 {len(results)} 个计算参数'
        })
        
    except ValueError as e:
        return jsonify({'error': str(e)}), 400
    except Exception as e:
        return jsonify({'error': str(e)}), 500


@bp.route('/calculation-parameters/options', methods=['GET'])
@jwt_required()
def get_calculation_parameter_options():
    """获取计算参数选项数据"""
    try:
        options = CalculationParameterService.get_calculation_parameter_options()
        
        return jsonify({
            'success': True,
            'data': options
        })
        
    except Exception as e:
        return jsonify({'error': str(e)}), 500

# 计算方案管理API
@bp.route('/calculation-schemes', methods=['GET'])
@jwt_required()
def get_calculation_schemes():
    """获取计算方案列表"""
    try:
        # 获取查询参数
        page = int(request.args.get('page', 1))
        per_page = min(int(request.args.get('per_page', 20)), 100)
        search = request.args.get('search', '')
        category = request.args.get('category', '')
        
        # 获取计算方案列表
        result = CalculationSchemeService.get_calculation_schemes(
            page=page,
            per_page=per_page,
            search=search,
            category=category if category else None
        )
        
        return jsonify({
            'success': True,
            'data': result
        })
        
    except Exception as e:
        return jsonify({
            'success': False,
            'error': str(e)
        }), 500

@bp.route('/calculation-schemes/<scheme_id>', methods=['GET'])
@jwt_required()
def get_calculation_scheme(scheme_id):
    """获取计算方案详情"""
    try:
        scheme = CalculationSchemeService.get_calculation_scheme(scheme_id)
        
        return jsonify({
            'success': True,
            'data': scheme
        })
        
    except ValueError as e:
        return jsonify({
            'success': False,
            'error': str(e)
        }), 404
    except Exception as e:
        return jsonify({
            'success': False,
            'error': str(e)
        }), 500

@bp.route('/calculation-schemes', methods=['POST'])
@jwt_required()
def create_calculation_scheme():
    """创建计算方案"""
    try:
        data = request.get_json()
        current_user_id = get_jwt_identity()
        
        # 创建计算方案
        scheme = CalculationSchemeService.create_calculation_scheme(data, current_user_id)
        
        return jsonify({
            'success': True,
            'data': scheme,
            'message': '创建成功'
        }), 201
        
    except ValueError as e:
        return jsonify({
            'success': False,
            'error': str(e)
        }), 400
    except Exception as e:
        return jsonify({
            'success': False,
            'error': str(e)
        }), 500

@bp.route('/calculation-schemes/<scheme_id>', methods=['PUT'])
@jwt_required()
def update_calculation_scheme(scheme_id):
    """更新计算方案"""
    try:
        data = request.get_json()
        current_user_id = get_jwt_identity()
        
        # 更新计算方案
        scheme = CalculationSchemeService.update_calculation_scheme(scheme_id, data, current_user_id)
        
        return jsonify({
            'success': True,
            'data': scheme,
            'message': '更新成功'
        })
        
    except ValueError as e:
        return jsonify({
            'success': False,
            'error': str(e)
        }), 400
    except Exception as e:
        return jsonify({
            'success': False,
            'error': str(e)
        }), 500

@bp.route('/calculation-schemes/<scheme_id>', methods=['DELETE'])
@jwt_required()
def delete_calculation_scheme(scheme_id):
    """删除计算方案"""
    try:
        CalculationSchemeService.delete_calculation_scheme(scheme_id)
        
        return jsonify({
            'success': True,
            'message': '删除成功'
        })
        
    except ValueError as e:
        return jsonify({
            'success': False,
            'error': str(e)
        }), 404
    except Exception as e:
        return jsonify({
            'success': False,
            'error': str(e)
        }), 500

@bp.route('/calculation-schemes/categories', methods=['GET'])
@jwt_required()
def get_scheme_categories():
    """获取方案分类选项"""
    try:
        result = CalculationSchemeService.get_scheme_categories()
        
        return jsonify({
            'success': True,
            'data': {
                'scheme_categories': result
            }
        })
        
    except Exception as e:
        return jsonify({
            'success': False,
            'error': str(e)
        }), 500

@bp.route('/calculation-schemes/validate-formula', methods=['POST'])
@jwt_required()
def validate_formula():
    """验证计算公式"""
    try:
        data = request.get_json()
        formula = data.get('formula', '')
        
        result = CalculationSchemeService.validate_formula(formula)
        
        return jsonify({
            'success': True,
            'data': result
        })
        
    except Exception as e:
        return jsonify({
            'success': False,
            'error': str(e)
        }), 500

@bp.route('/calculation-schemes/options', methods=['GET'])
@jwt_required()
def get_calculation_scheme_options():
    """获取计算方案选项数据"""
    try:
        result = CalculationSchemeService.get_calculation_scheme_options()
        
        return jsonify({
            'success': True,
            'data': result
        })
        
    except Exception as e:
        return jsonify({
            'success': False,
            'error': str(e)
        }), 500


# 材料分类管理API
@bp.route('/material-categories', methods=['GET'])
@jwt_required()
def get_material_categories():
    """获取材料分类列表"""
    try:
        # 获取查询参数
        page = int(request.args.get('page', 1))
        per_page = min(int(request.args.get('per_page', 20)), 100)
        search = request.args.get('search', '')
        material_type = request.args.get('material_type', '')
        is_enabled_str = request.args.get('is_enabled', '')
        
        # 处理is_enabled参数
        is_enabled = None
        if is_enabled_str.lower() == 'true':
            is_enabled = True
        elif is_enabled_str.lower() == 'false':
            is_enabled = False
        
        # 获取材料分类列表
        result = MaterialCategoryService.get_material_categories(
            page=page,
            per_page=per_page,
            search=search if search else None,
            material_type=material_type if material_type else None,
            is_enabled=is_enabled
        )
        
        return jsonify({
            'success': True,
            'data': result
        })
        
    except Exception as e:
        return jsonify({'error': str(e)}), 500


@bp.route('/material-categories/<category_id>', methods=['GET'])
@jwt_required()
def get_material_category(category_id):
    """获取材料分类详情"""
    try:
        category = MaterialCategoryService.get_material_category_by_id(category_id)
        
        if not category:
            return jsonify({'error': '材料分类不存在'}), 404
        
        return jsonify({
            'success': True,
            'data': category
        })
        
    except ValueError as e:
        return jsonify({'error': str(e)}), 404
    except Exception as e:
        return jsonify({'error': str(e)}), 500


@bp.route('/material-categories', methods=['POST'])
@jwt_required()
def create_material_category():
    """创建材料分类"""
    try:
        current_user_id = get_jwt_identity()
        data = request.get_json()
        
        if not data:
            return jsonify({'error': '请求数据不能为空'}), 400
        
        # 验证必填字段
        if not data.get('material_name'):
            return jsonify({'error': '材料分类名称不能为空'}), 400
        
        if not data.get('material_type'):
            return jsonify({'error': '材料属性不能为空'}), 400
        
        category = MaterialCategoryService.create_material_category(data, current_user_id)
        
        return jsonify({
            'success': True,
            'data': category,
            'message': '材料分类创建成功'
        }), 201
        
    except ValueError as e:
        return jsonify({'error': str(e)}), 400
    except Exception as e:
        return jsonify({'error': str(e)}), 500


@bp.route('/material-categories/<category_id>', methods=['PUT'])
@jwt_required()
def update_material_category(category_id):
    """更新材料分类"""
    try:
        current_user_id = get_jwt_identity()
        data = request.get_json()
        
        if not data:
            return jsonify({'error': '请求数据不能为空'}), 400
        
        category = MaterialCategoryService.update_material_category(category_id, data, current_user_id)
        
        return jsonify({
            'success': True,
            'data': category,
            'message': '材料分类更新成功'
        })
        
    except ValueError as e:
        return jsonify({'error': str(e)}), 400
    except Exception as e:
        return jsonify({'error': str(e)}), 500


@bp.route('/material-categories/<category_id>', methods=['DELETE'])
@jwt_required()
def delete_material_category(category_id):
    """删除材料分类"""
    try:
        MaterialCategoryService.delete_material_category(category_id)
        
        return jsonify({
            'success': True,
            'message': '材料分类删除成功'
        })
        
    except ValueError as e:
        return jsonify({'error': str(e)}), 400
    except Exception as e:
        return jsonify({'error': str(e)}), 500


@bp.route('/material-categories/batch', methods=['PUT'])
@jwt_required()
def batch_update_material_categories():
    """批量更新材料分类"""
    try:
        current_user_id = get_jwt_identity()
        data = request.get_json()
        
        if not data or not isinstance(data, list):
            return jsonify({'error': '请求数据必须是数组'}), 400
        
        # 为每个更新记录添加updated_by信息
        for item in data:
            item['updated_by'] = current_user_id
        
        results = MaterialCategoryService.batch_update_material_categories(data)
        
        return jsonify({
            'success': True,
            'data': results,
            'message': f'成功更新 {len(results)} 个材料分类'
        })
        
    except ValueError as e:
        return jsonify({'error': str(e)}), 400
    except Exception as e:
        return jsonify({'error': str(e)}), 500


@bp.route('/material-categories/options', methods=['GET'])
@jwt_required()
def get_material_category_options():
    """获取材料分类选项数据"""
    try:
        # 获取材料属性选项
        material_types = MaterialCategoryService.get_material_types()
        
        # 获取单位选项
        units = MaterialCategoryService.get_units()
        
        return jsonify({
            'success': True,
            'data': {
                'material_types': material_types,
                'units': units
            }
        })
        
    except Exception as e:
        return jsonify({'error': str(e)}), 500


# 产品分类管理API
@bp.route('/product-categories', methods=['GET'])
@jwt_required()
def get_product_categories():
    """获取产品分类列表"""
    try:
        from app.services.package_method_service import ProductCategoryService
        
        # 获取查询参数
        page = int(request.args.get('page', 1))
        per_page = min(int(request.args.get('per_page', 20)), 100)
        search = request.args.get('search', '')
        enabled_only_str = request.args.get('enabled_only', '')
        
        # 处理enabled_only参数
        enabled_only = enabled_only_str.lower() == 'true' if enabled_only_str else False
        
        # 获取产品分类列表
        result = ProductCategoryService.get_product_categories(
            page=page,
            per_page=per_page,
            search=search if search else None,
            enabled_only=enabled_only
        )
        
        return jsonify({
            'success': True,
            'data': result
        })
        
    except Exception as e:
        return jsonify({'error': str(e)}), 500


@bp.route('/product-categories/<product_category_id>', methods=['GET'])
@jwt_required()
def get_product_category(product_category_id):
    """获取产品分类详情"""
    try:
        from app.services.package_method_service import ProductCategoryService
        
        category = ProductCategoryService.get_product_category(product_category_id)
        
        return jsonify({
            'success': True,
            'data': category
        })
        
    except ValueError as e:
        return jsonify({'error': str(e)}), 404
    except Exception as e:
        return jsonify({'error': str(e)}), 500


@bp.route('/product-categories', methods=['POST'])
@jwt_required()
def create_product_category():
    """创建产品分类"""
    try:
        from app.services.package_method_service import ProductCategoryService
        
        current_user_id = get_jwt_identity()
        data = request.get_json()
        
        if not data:
            return jsonify({'error': '请求数据不能为空'}), 400
        
        # 验证必填字段
        if not data.get('category_name'):
            return jsonify({'error': '产品分类名称不能为空'}), 400
        
        category = ProductCategoryService.create_product_category(data, current_user_id)
        
        return jsonify({
            'success': True,
            'data': category,
            'message': '产品分类创建成功'
        }), 201
        
    except ValueError as e:
        return jsonify({'error': str(e)}), 400
    except Exception as e:
        return jsonify({'error': str(e)}), 500


@bp.route('/product-categories/<product_category_id>', methods=['PUT'])
@jwt_required()
def update_product_category(product_category_id):
    """更新产品分类"""
    try:
        from app.services.package_method_service import ProductCategoryService
        
        current_user_id = get_jwt_identity()
        data = request.get_json()
        
        if not data:
            return jsonify({'error': '请求数据不能为空'}), 400
        
        category = ProductCategoryService.update_product_category(product_category_id, data, current_user_id)
        
        return jsonify({
            'success': True,
            'data': category,
            'message': '产品分类更新成功'
        })
        
    except ValueError as e:
        return jsonify({'error': str(e)}), 400
    except Exception as e:
        return jsonify({'error': str(e)}), 500


@bp.route('/product-categories/<product_category_id>', methods=['DELETE'])
@jwt_required()
def delete_product_category(product_category_id):
    """删除产品分类"""
    try:
        from app.services.package_method_service import ProductCategoryService
        
        ProductCategoryService.delete_product_category(product_category_id)
        
        return jsonify({
            'success': True,
            'message': '产品分类删除成功'
        })
        
    except ValueError as e:
        return jsonify({'error': str(e)}), 400
    except Exception as e:
        return jsonify({'error': str(e)}), 500


@bp.route('/product-categories/batch', methods=['PUT'])
@jwt_required()
def batch_update_product_categories():
    """批量更新产品分类"""
    try:
        from app.services.package_method_service import ProductCategoryService
        
        current_user_id = get_jwt_identity()
        data = request.get_json()
        
        if not data or not isinstance(data, list):
            return jsonify({'error': '请求数据必须是数组'}), 400
        
        results = ProductCategoryService.batch_update_product_categories(data, current_user_id)
        
        return jsonify({
            'success': True,
            'data': results,
            'message': f'成功更新 {len(results)} 个产品分类'
        })
        
    except ValueError as e:
        return jsonify({'error': str(e)}), 400
    except Exception as e:
        return jsonify({'error': str(e)}), 500


@bp.route('/product-categories/enabled', methods=['GET'])
@jwt_required()
def get_enabled_product_categories():
    """获取启用的产品分类列表"""
    try:
        from app.models.basic_data import ProductCategory
        
        product_categories = ProductCategory.get_enabled_list()
        
        return jsonify({
            'success': True,
            'data': [category.to_dict() for category in product_categories]
        })
        
    except Exception as e:
        return jsonify({'error': str(e)}), 500


# 部门管理路由
@bp.route('/departments', methods=['GET'])
@jwt_required()
def get_departments():
    """获取部门列表"""
    try:
        page = int(request.args.get('page', 1))
        per_page = min(int(request.args.get('per_page', 20)), 100)
        search = request.args.get('search')
        
        result = DepartmentService.get_departments(
            page=page,
            per_page=per_page,
            search=search
        )
        
        return jsonify({
            'success': True,
            'data': result
        })
        
    except Exception as e:
        return jsonify({'error': str(e)}), 500


@bp.route('/departments/<dept_id>', methods=['GET'])
@jwt_required()
def get_department(dept_id):
    """获取部门详情"""
    try:
        department = DepartmentService.get_department(dept_id)
        
        return jsonify({
            'success': True,
            'data': department
        })
        
    except ValueError as e:
        return jsonify({'error': str(e)}), 404
    except Exception as e:
        return jsonify({'error': str(e)}), 500


@bp.route('/departments', methods=['POST'])
@jwt_required()
def create_department():
    """创建部门"""
    try:
        current_user_id = get_jwt_identity()
        data = request.get_json()
        
        if not data:
            return jsonify({'error': '请求数据不能为空'}), 400
        
        if not data.get('dept_name'):
            return jsonify({'error': '部门名称不能为空'}), 400
        
        department = DepartmentService.create_department(data, current_user_id)
        
        return jsonify({
            'success': True,
            'data': department,
            'message': '部门创建成功'
        }), 201
        
    except ValueError as e:
        return jsonify({'error': str(e)}), 400
    except Exception as e:
        return jsonify({'error': str(e)}), 500


@bp.route('/departments/<dept_id>', methods=['PUT'])
@jwt_required()
def update_department(dept_id):
    """更新部门"""
    try:
        current_user_id = get_jwt_identity()
        data = request.get_json()
        
        if not data:
            return jsonify({'error': '请求数据不能为空'}), 400
        
        department = DepartmentService.update_department(dept_id, data, current_user_id)
        
        return jsonify({
            'success': True,
            'data': department,
            'message': '部门更新成功'
        })
        
    except ValueError as e:
        return jsonify({'error': str(e)}), 400
    except Exception as e:
        return jsonify({'error': str(e)}), 500


@bp.route('/departments/<dept_id>', methods=['DELETE'])
@jwt_required()
def delete_department(dept_id):
    """删除部门"""
    try:
        DepartmentService.delete_department(dept_id)
        
        return jsonify({
            'success': True,
            'message': '部门删除成功'
        })
        
    except ValueError as e:
        return jsonify({'error': str(e)}), 400
    except Exception as e:
        return jsonify({'error': str(e)}), 500


@bp.route('/departments/batch', methods=['PUT'])
@jwt_required()
def batch_update_departments():
    """批量更新部门"""
    try:
        current_user_id = get_jwt_identity()
        data = request.get_json()
        
        if not data or not isinstance(data, list):
            return jsonify({'error': '请求数据格式错误'}), 400
        
        departments = DepartmentService.batch_update_departments(data, current_user_id)
        
        return jsonify({
            'success': True,
            'data': departments,
            'message': '部门批量更新成功'
        })
        
    except ValueError as e:
        return jsonify({'error': str(e)}), 400
    except Exception as e:
        return jsonify({'error': str(e)}), 500


@bp.route('/departments/options', methods=['GET'])
@jwt_required()
def get_department_options():
    """获取部门选项数据"""
    try:
        options = DepartmentService.get_department_options()
        
        return jsonify({
            'success': True,
            'data': options
        })
        
    except Exception as e:
        return jsonify({'error': str(e)}), 500


@bp.route('/departments/tree', methods=['GET'])
@jwt_required()
def get_department_tree():
    """获取部门树形结构"""
    try:
        tree = DepartmentService.get_department_tree()
        
        return jsonify({
            'success': True,
            'data': tree
        })
        
    except Exception as e:
        return jsonify({'error': str(e)}), 500

# 职位管理接口
@bp.route('/positions', methods=['GET'])
@jwt_required()
def get_positions():
    """获取职位列表"""
    try:
        page = int(request.args.get('page', 1))
        per_page = min(int(request.args.get('per_page', 20)), 100)
        search = request.args.get('search', '')
        department_id = request.args.get('department_id', '')
        
        result = PositionService.get_positions(
            page=page,
            per_page=per_page,
            search=search,
            department_id=department_id if department_id else None
        )
        
        return jsonify({
            'success': True,
            'data': result
        })
        
    except Exception as e:
        return jsonify({'error': str(e)}), 500


@bp.route('/positions/<position_id>', methods=['GET'])
@jwt_required()
def get_position(position_id):
    """获取职位详情"""
    try:
        result = PositionService.get_position(position_id)
        
        return jsonify({
            'success': True,
            'data': result
        })
        
    except ValueError as e:
        return jsonify({'error': str(e)}), 404
    except Exception as e:
        return jsonify({'error': str(e)}), 500


@bp.route('/positions', methods=['POST'])
@jwt_required()
def create_position():
    """创建职位"""
    try:
        current_user_id = get_jwt_identity()
        data = request.get_json()
        
        if not data:
            return jsonify({'error': '请求数据不能为空'}), 400
            
        if not data.get('position_name'):
            return jsonify({'error': '职位名称不能为空'}), 400
            
        if not data.get('department_id'):
            return jsonify({'error': '部门不能为空'}), 400
        
        result = PositionService.create_position(data, current_user_id)
        
        return jsonify({
            'success': True,
            'data': result,
            'message': '职位创建成功'
        }), 201
        
    except ValueError as e:
        return jsonify({'error': str(e)}), 400
    except Exception as e:
        return jsonify({'error': str(e)}), 500


@bp.route('/positions/<position_id>', methods=['PUT'])
@jwt_required()
def update_position(position_id):
    """更新职位"""
    try:
        current_user_id = get_jwt_identity()
        data = request.get_json()
        
        if not data:
            return jsonify({'error': '请求数据不能为空'}), 400
        
        result = PositionService.update_position(position_id, data, current_user_id)
        
        return jsonify({
            'success': True,
            'data': result,
            'message': '职位更新成功'
        })
        
    except ValueError as e:
        return jsonify({'error': str(e)}), 400
    except Exception as e:
        return jsonify({'error': str(e)}), 500


@bp.route('/positions/<position_id>', methods=['DELETE'])
@jwt_required()
def delete_position(position_id):
    """删除职位"""
    try:
        PositionService.delete_position(position_id)
        
        return jsonify({
            'success': True,
            'message': '职位删除成功'
        })
        
    except ValueError as e:
        return jsonify({'error': str(e)}), 400
    except Exception as e:
        return jsonify({'error': str(e)}), 500


@bp.route('/positions/options', methods=['GET'])
@jwt_required()
def get_position_options():
    """获取职位选项数据"""
    try:
        department_id = request.args.get('department_id')
        
        result = PositionService.get_position_options(department_id)
        
        return jsonify({
            'success': True,
            'data': {
                'positions': result
            }
        })
        
    except Exception as e:
        return jsonify({'error': str(e)}), 500


# ==================== 员工管理 ====================

@bp.route('/employees', methods=['GET'])
@jwt_required()
def get_employees():
    """获取员工列表"""
    try:
        page = int(request.args.get('page', 1))
        per_page = min(int(request.args.get('per_page', 20)), 100)
        search = request.args.get('search')
        department_id = request.args.get('department_id')
        position_id = request.args.get('position_id')
        employment_status = request.args.get('employment_status')
        
        result = EmployeeService.get_employees(
            page=page,
            per_page=per_page,
            search=search,
            department_id=department_id,
            position_id=position_id,
            employment_status=employment_status
        )
        
        return jsonify({
            'success': True,
            'data': result['employees'],
            'pagination': {
                'page': result['current_page'],
                'per_page': result['per_page'],
                'total': result['total'],
                'pages': result['pages']
            }
        })
        
    except Exception as e:
        return jsonify({
            'success': False,
            'message': str(e)
        }), 500

@bp.route('/employees/<employee_id>', methods=['GET'])
@jwt_required()
def get_employee(employee_id):
    """获取员工详情"""
    try:
        result = EmployeeService.get_employee(employee_id)
        return jsonify({
            'success': True,
            'data': result
        })
        
    except Exception as e:
        return jsonify({
            'success': False,
            'message': str(e)
        }), 500

@bp.route('/employees', methods=['POST'])
@jwt_required()
def create_employee():
    """创建员工"""
    try:
        data = request.get_json()
        user_id = get_jwt_identity()
        
        result = EmployeeService.create_employee(data, user_id)
        
        if result['success']:
            return jsonify(result), 201
        else:
            return jsonify(result), 400
        
    except Exception as e:
        return jsonify({
            'success': False,
            'message': str(e)
        }), 500

@bp.route('/employees/<employee_id>', methods=['PUT'])
@jwt_required()
def update_employee(employee_id):
    """更新员工"""
    try:
        data = request.get_json()
        user_id = get_jwt_identity()
        
        result = EmployeeService.update_employee(employee_id, data, user_id)
        
        if result['success']:
            return jsonify(result)
        else:
            return jsonify(result), 400
        
    except Exception as e:
        return jsonify({
            'success': False,
            'message': str(e)
        }), 500

@bp.route('/employees/<employee_id>', methods=['DELETE'])
@jwt_required()
def delete_employee(employee_id):
    """删除员工"""
    try:
        result = EmployeeService.delete_employee(employee_id)
        return jsonify(result)
        
    except Exception as e:
        return jsonify({
            'success': False,
            'message': str(e)
        }), 500

@bp.route('/employees/batch', methods=['PUT'])
@jwt_required()
def batch_update_employees():
    """批量更新员工"""
    try:
        data = request.get_json()
        user_id = get_jwt_identity()
        updates = data.get('updates', [])
        
        result = EmployeeService.batch_update_employees(updates, user_id)
        return jsonify(result)
        
    except Exception as e:
        return jsonify({
            'success': False,
            'message': str(e)
        }), 500

@bp.route('/employees/options', methods=['GET'])
@jwt_required()
def get_employee_options():
    """获取员工选项"""
    try:
        result = EmployeeService.get_employee_options()
        return jsonify(result)
        
    except Exception as e:
        return jsonify({
            'success': False,
            'message': str(e)
        }), 500

@bp.route('/employees/employment-status-options', methods=['GET'])
@jwt_required()
def get_employment_status_options():
    """获取在职状态选项"""
    try:
        options = EmployeeService.get_employment_status_options()
        return jsonify({
            'success': True,
            'data': options
        })
        
    except Exception as e:
        return jsonify({
            'success': False,
            'message': str(e)
        }), 500

@bp.route('/employees/business-type-options', methods=['GET'])
@jwt_required()
def get_business_type_options():
    """获取业务类型选项"""
    try:
        options = EmployeeService.get_business_type_options()
        return jsonify({
            'success': True,
            'data': options
        })
        
    except Exception as e:
        return jsonify({
            'success': False,
            'message': str(e)
        }), 500

@bp.route('/employees/gender-options', methods=['GET'])
@jwt_required()
def get_gender_options():
    """获取性别选项"""
    try:
        options = EmployeeService.get_gender_options()
        return jsonify({
            'success': True,
            'data': options
        })
        
    except Exception as e:
        return jsonify({
            'success': False,
            'message': str(e)
        }), 500

@bp.route('/employees/evaluation-level-options', methods=['GET'])
@jwt_required()
def get_evaluation_level_options():
    """获取评量流程级别选项"""
    try:
        options = EmployeeService.get_evaluation_level_options()
        return jsonify({
            'success': True,
            'data': options
        })
        
    except Exception as e:
        return jsonify({
            'success': False,
            'message': str(e)
        }), 500

@bp.route('/employees/next-employee-id', methods=['GET'])
@jwt_required()
def get_next_employee_id():
    """获取下一个员工工号"""
    try:
        from app.models.basic_data import Employee
        
        # 生成下一个员工工号
        next_id = Employee.generate_employee_id()
        
        return jsonify({
            'success': True,
            'data': {
                'employee_id': next_id
            }
        })
    except Exception as e:
        return jsonify({
            'success': False,
            'message': str(e)
        }), 500

# ====================== 仓库管理 ======================

@bp.route('/warehouses', methods=['GET'])
@jwt_required()
def get_warehouses():
    """获取仓库列表"""
    try:
        from app.services.basic_data_service import WarehouseService
        
        # 获取查询参数
        page = request.args.get('page', 1, type=int)
        per_page = request.args.get('per_page', 20, type=int)
        search = request.args.get('search', '').strip()
        warehouse_type = request.args.get('warehouse_type', '').strip()
        parent_warehouse_id = request.args.get('parent_warehouse_id', '').strip()
        
        result = WarehouseService.get_warehouses(
            page=page,
            per_page=per_page,
            search=search if search else None,
            warehouse_type=warehouse_type if warehouse_type else None,
            parent_warehouse_id=parent_warehouse_id if parent_warehouse_id else None
        )
        
        return jsonify({
            'success': True,
            'data': result
        })
        
    except Exception as e:
        return jsonify({
            'success': False,
            'message': str(e)
        }), 500

@bp.route('/warehouses/<warehouse_id>', methods=['GET'])
@jwt_required()
def get_warehouse(warehouse_id):
    """获取仓库详情"""
    try:
        from app.services.basic_data_service import WarehouseService
        
        result = WarehouseService.get_warehouse(warehouse_id)
        return jsonify({
            'success': True,
            'data': result
        })
        
    except Exception as e:
        return jsonify({
            'success': False,
            'message': str(e)
        }), 500

@bp.route('/warehouses', methods=['POST'])
@jwt_required()
def create_warehouse():
    """创建仓库"""
    try:
        from app.services.basic_data_service import WarehouseService
        
        data = request.get_json()
        user_id = get_jwt_identity()
        
        result = WarehouseService.create_warehouse(data, user_id)
        return jsonify({
            'success': True,
            'data': result,
            'message': '仓库创建成功'
        }), 201
        
    except Exception as e:
        return jsonify({
            'success': False,
            'message': str(e)
        }), 500

@bp.route('/warehouses/<warehouse_id>', methods=['PUT'])
@jwt_required()
def update_warehouse(warehouse_id):
    """更新仓库"""
    try:
        from app.services.basic_data_service import WarehouseService
        
        data = request.get_json()
        user_id = get_jwt_identity()
        
        result = WarehouseService.update_warehouse(warehouse_id, data, user_id)
        return jsonify({
            'success': True,
            'data': result,
            'message': '仓库更新成功'
        })
        
    except Exception as e:
        return jsonify({
            'success': False,
            'message': str(e)
        }), 500

@bp.route('/warehouses/<warehouse_id>', methods=['DELETE'])
@jwt_required()
def delete_warehouse(warehouse_id):
    """删除仓库"""
    try:
        from app.services.basic_data_service import WarehouseService
        
        result = WarehouseService.delete_warehouse(warehouse_id)
        return jsonify({
            'success': True,
            'message': '仓库删除成功'
        })
        
    except Exception as e:
        return jsonify({
            'success': False,
            'message': str(e)
        }), 500

@bp.route('/warehouses/batch', methods=['PUT'])
@jwt_required()
def batch_update_warehouses():
    """批量更新仓库"""
    try:
        from app.services.basic_data_service import WarehouseService
        
        data = request.get_json()
        user_id = get_jwt_identity()
        updates = data.get('updates', [])
        
        result = WarehouseService.batch_update_warehouses(updates, user_id)
        return jsonify({
            'success': True,
            'data': result,
            'message': '批量更新成功'
        })
        
    except Exception as e:
        return jsonify({
            'success': False,
            'message': str(e)
        }), 500

@bp.route('/warehouses/options', methods=['GET'])
@jwt_required()
def get_warehouse_options():
    """获取仓库选项"""
    try:
        from app.services.basic_data_service import WarehouseService
        
        result = WarehouseService.get_warehouse_options()
        return jsonify({
            'success': True,
            'data': result
        })
        
    except Exception as e:
        return jsonify({
            'success': False,
            'message': str(e)
        }), 500

@bp.route('/warehouses/tree', methods=['GET'])
@jwt_required()
def get_warehouse_tree():
    """获取仓库树形结构"""
    try:
        from app.services.basic_data_service import WarehouseService
        
        result = WarehouseService.get_warehouse_tree()
        return jsonify({
            'success': True,
            'data': result
        })
        
    except Exception as e:
        return jsonify({
            'success': False,
            'message': str(e)
        }), 500

@bp.route('/warehouses/types', methods=['GET'])
@jwt_required()
def get_warehouse_types():
    """获取仓库类型选项"""
    try:
        from app.services.basic_data_service import WarehouseService
        
        result = WarehouseService.get_warehouse_types()
        return jsonify({
            'success': True,
            'data': result
        })
        
    except Exception as e:
        return jsonify({
            'success': False,
            'message': str(e)
        }), 500

@bp.route('/warehouses/accounting-methods', methods=['GET'])
@jwt_required()
def get_accounting_methods():
    """获取核算方式选项"""
    try:
        from app.services.basic_data_service import WarehouseService
        
        result = WarehouseService.get_accounting_methods()
        return jsonify({
            'success': True,
            'data': result
        })
        
    except Exception as e:
        return jsonify({
            'success': False,
            'message': str(e)
        }), 500

@bp.route('/warehouses/circulation-types', methods=['GET'])
@jwt_required()
def get_circulation_types():
    """获取流转类型选项"""
    try:
        from app.services.basic_data_service import WarehouseService
        
        result = WarehouseService.get_circulation_types()
        return jsonify({
            'success': True,
            'data': result
        })
        
    except Exception as e:
        return jsonify({
            'success': False,
            'message': str(e)
        }), 500

@bp.route('/warehouses/next-warehouse-code', methods=['GET'])
@jwt_required()
def get_next_warehouse_code():
    """获取下一个仓库编号"""
    try:
        from app.models.basic_data import Warehouse
        
        # 生成下一个仓库编号
        next_code = Warehouse.generate_warehouse_code()
        
        return jsonify({
            'success': True,
            'data': {
                'warehouse_code': next_code
            }
        })
    except Exception as e:
        return jsonify({
            'success': False,
            'message': str(e)
        }), 500

# ====================== 机台管理 ======================

@bp.route('/machines', methods=['GET'])
@jwt_required()
def get_machines():
    """获取机台列表"""
    try:
        from app.services.package_method_service import MachineService
        
        # 获取查询参数
        page = request.args.get('page', 1, type=int)
        per_page = request.args.get('per_page', 20, type=int)
        search = request.args.get('search', '').strip()
        enabled_only = request.args.get('enabled_only', False, type=bool)
        
        result = MachineService.get_machines(
            page=page,
            per_page=per_page,
            search=search if search else None,
            enabled_only=enabled_only
        )
        
        # 转换响应格式以匹配前端期望
        transformed_result = {
            'machines': result['items'],
            'total': result['total'],
            'pages': result['pages'],
            'current_page': result['current_page'],
            'per_page': result['per_page'],
            'has_next': result['has_next'],
            'has_prev': result['has_prev']
        }
        
        return jsonify({
            'success': True,
            'data': transformed_result
        })
        
    except Exception as e:
        return jsonify({
            'success': False,
            'message': str(e)
        }), 500

@bp.route('/machines/<machine_id>', methods=['GET'])
@jwt_required()
def get_machine(machine_id):
    """获取机台详情"""
    try:
        from app.services.package_method_service import MachineService
        
        result = MachineService.get_machine(machine_id)
        if not result:
            return jsonify({
                'success': False,
                'message': '机台不存在'
            }), 404
            
        return jsonify({
            'success': True,
            'data': result
        })
        
    except Exception as e:
        return jsonify({
            'success': False,
            'message': str(e)
        }), 500

@bp.route('/machines', methods=['POST'])
@jwt_required()
def create_machine():
    """创建机台"""
    try:
        from app.services.package_method_service import MachineService
        
        data = request.get_json()
        user_id = get_jwt_identity()
        
        if not data:
            return jsonify({
                'success': False,
                'message': '请求数据不能为空'
            }), 400
        
        if not data.get('machine_name'):
            return jsonify({
                'success': False,
                'message': '机台名称不能为空'
            }), 400
        
        result = MachineService.create_machine(data, user_id)
        return jsonify({
            'success': True,
            'data': result,
            'message': '机台创建成功'
        }), 201
        
    except Exception as e:
        return jsonify({
            'success': False,
            'message': str(e)
        }), 500

@bp.route('/machines/<machine_id>', methods=['PUT'])
@jwt_required()
def update_machine(machine_id):
    """更新机台"""
    try:
        from app.services.package_method_service import MachineService
        
        data = request.get_json()
        user_id = get_jwt_identity()
        
        if not data:
            return jsonify({
                'success': False,
                'message': '请求数据不能为空'
            }), 400
        
        result = MachineService.update_machine(machine_id, data, user_id)
        return jsonify({
            'success': True,
            'data': result,
            'message': '机台更新成功'
        })
        
    except Exception as e:
        return jsonify({
            'success': False,
            'message': str(e)
        }), 500

@bp.route('/machines/<machine_id>', methods=['DELETE'])
@jwt_required()
def delete_machine(machine_id):
    """删除机台"""
    try:
        from app.services.package_method_service import MachineService
        
        MachineService.delete_machine(machine_id)
        return jsonify({
            'success': True,
            'message': '机台删除成功'
        })
        
    except Exception as e:
        return jsonify({
            'success': False,
            'message': str(e)
        }), 500

@bp.route('/machines/batch', methods=['PUT'])
@jwt_required()
def batch_update_machines():
    """批量更新机台"""
    try:
        from app.services.package_method_service import MachineService
        
        data = request.get_json()
        user_id = get_jwt_identity()
        
        if not data or not isinstance(data, list):
            return jsonify({
                'success': False,
                'message': '请求数据格式错误'
            }), 400
        
        result = MachineService.batch_update_machines(data, user_id)
        return jsonify({
            'success': True,
            'data': result,
            'message': '批量更新成功'
        })
        
    except Exception as e:
        return jsonify({
            'success': False,
            'message': str(e)
        }), 500

@bp.route('/machines/enabled', methods=['GET'])
@jwt_required()
def get_enabled_machines():
    """获取启用的机台列表"""
    try:
        from app.services.package_method_service import MachineService
        
        result = MachineService.get_enabled_machines()
        return jsonify({
            'success': True,
            'data': result
        })
        
    except Exception as e:
        return jsonify({
            'success': False,
            'message': str(e)
        }), 500

# ====================== 报损类型管理 ======================

@bp.route('/loss-types', methods=['GET'])
@jwt_required()
def get_loss_types():
    """获取报损类型列表"""
    try:
        from app.services.package_method_service import LossTypeService
        
        # 获取查询参数
        page = request.args.get('page', 1, type=int)
        per_page = request.args.get('per_page', 20, type=int)
        search = request.args.get('search', '').strip()
        enabled_only = request.args.get('enabled_only', False, type=bool)
        
        result = LossTypeService.get_loss_types(
            page=page,
            per_page=per_page,
            search=search if search else None,
            enabled_only=enabled_only
        )
        
        # 转换响应格式以匹配前端期望
        transformed_result = {
            'loss_types': result['items'],
            'total': result['total'],
            'pages': result['pages'],
            'current_page': result['current_page'],
            'per_page': result['per_page'],
            'has_next': result['has_next'],
            'has_prev': result['has_prev']
        }
        
        return jsonify({
            'success': True,
            'data': transformed_result
        })
        
    except Exception as e:
        return jsonify({
            'success': False,
            'message': str(e)
        }), 500

@bp.route('/loss-types/<loss_type_id>', methods=['GET'])
@jwt_required()
def get_loss_type(loss_type_id):
    """获取报损类型详情"""
    try:
        from app.services.package_method_service import LossTypeService
        
        # 由于LossTypeService没有单独的get_loss_type方法，我们需要添加一个简单的实现
        from app.models.basic_data import LossType
        import uuid
        
        try:
            loss_type_uuid = uuid.UUID(loss_type_id)
        except ValueError:
            return jsonify({
                'success': False,
                'message': '无效的报损类型ID'
            }), 400
        
        loss_type = LossType.query.get(loss_type_uuid)
        if not loss_type:
            return jsonify({
                'success': False,
                'message': '报损类型不存在'
            }), 404
            
        return jsonify({
            'success': True,
            'data': loss_type.to_dict()
        })
        
    except Exception as e:
        return jsonify({
            'success': False,
            'message': str(e)
        }), 500

@bp.route('/loss-types', methods=['POST'])
@jwt_required()
def create_loss_type():
    """创建报损类型"""
    try:
        from app.services.package_method_service import LossTypeService
        
        data = request.get_json()
        user_id = get_jwt_identity()
        
        if not data:
            return jsonify({
                'success': False,
                'message': '请求数据不能为空'
            }), 400
        
        if not data.get('loss_type_name'):
            return jsonify({
                'success': False,
                'message': '报损类型名称不能为空'
            }), 400
        
        result = LossTypeService.create_loss_type(data, user_id)
        return jsonify({
            'success': True,
            'data': result,
            'message': '报损类型创建成功'
        }), 201
        
    except Exception as e:
        return jsonify({
            'success': False,
            'message': str(e)
        }), 500

@bp.route('/loss-types/<loss_type_id>', methods=['PUT'])
@jwt_required()
def update_loss_type(loss_type_id):
    """更新报损类型"""
    try:
        from app.services.package_method_service import LossTypeService
        
        data = request.get_json()
        user_id = get_jwt_identity()
        
        if not data:
            return jsonify({
                'success': False,
                'message': '请求数据不能为空'
            }), 400
        
        result = LossTypeService.update_loss_type(loss_type_id, data, user_id)
        return jsonify({
            'success': True,
            'data': result,
            'message': '报损类型更新成功'
        })
        
    except Exception as e:
        return jsonify({
            'success': False,
            'message': str(e)
        }), 500

@bp.route('/loss-types/<loss_type_id>', methods=['DELETE'])
@jwt_required()
def delete_loss_type(loss_type_id):
    """删除报损类型"""
    try:
        from app.services.package_method_service import LossTypeService
        
        LossTypeService.delete_loss_type(loss_type_id)
        return jsonify({
            'success': True,
            'message': '报损类型删除成功'
        })
        
    except Exception as e:
        return jsonify({
            'success': False,
            'message': str(e)
        }), 500

@bp.route('/loss-types/batch', methods=['PUT'])
@jwt_required()
def batch_update_loss_types():
    """批量更新报损类型"""
    try:
        from app.services.package_method_service import LossTypeService
        
        data = request.get_json()
        user_id = get_jwt_identity()
        
        if not data or not isinstance(data, list):
            return jsonify({
                'success': False,
                'message': '请求数据格式错误'
            }), 400
        
        result = LossTypeService.batch_update_loss_types(data, user_id)
        return jsonify({
            'success': True,
            'data': result,
            'message': '批量更新成功'
        })
        
    except Exception as e:
        return jsonify({
            'success': False,
            'message': str(e)
        }), 500

@bp.route('/loss-types/enabled', methods=['GET'])
@jwt_required()
def get_enabled_loss_types():
    """获取启用的报损类型列表"""
    try:
        from app.services.package_method_service import LossTypeService
        
        result = LossTypeService.get_enabled_loss_types()
        return jsonify({
            'success': True,
            'data': result
        })
        
    except Exception as e:
        return jsonify({
            'success': False,
            'message': str(e)
        }), 500
<<<<<<< HEAD
=======

# ====================== 报价油墨管理 ======================

@bp.route('/quote-inks', methods=['GET'])
@jwt_required()
def get_quote_inks():
    """获取报价油墨列表"""
    try:
        from app.services.package_method_service import QuoteInkService
        
        # 获取查询参数
        page = request.args.get('page', 1, type=int)
        per_page = request.args.get('per_page', 20, type=int)
        search = request.args.get('search', '').strip()
        enabled_only = request.args.get('enabled_only', False, type=bool)
        
        result = QuoteInkService.get_quote_inks(
            page=page,
            per_page=per_page,
            search=search if search else None,
            enabled_only=enabled_only
        )
        
        return jsonify({
            'success': True,
            'data': result
        })
        
    except Exception as e:
        return jsonify({
            'success': False,
            'message': str(e)
        }), 500

@bp.route('/quote-inks/<quote_ink_id>', methods=['GET'])
@jwt_required()
def get_quote_ink(quote_ink_id):
    """获取报价油墨详情"""
    try:
        from app.services.package_method_service import QuoteInkService
        
        result = QuoteInkService.get_quote_ink(quote_ink_id)
        if not result:
            return jsonify({
                'success': False,
                'message': '报价油墨不存在'
            }), 404
            
        return jsonify({
            'success': True,
            'data': result
        })
        
    except Exception as e:
        return jsonify({
            'success': False,
            'message': str(e)
        }), 500

@bp.route('/quote-inks', methods=['POST'])
@jwt_required()
def create_quote_ink():
    """创建报价油墨"""
    try:
        from app.services.package_method_service import QuoteInkService
        
        data = request.get_json()
        user_id = get_jwt_identity()
        
        if not data:
            return jsonify({
                'success': False,
                'message': '请求数据不能为空'
            }), 400
        
        result = QuoteInkService.create_quote_ink(data, user_id)
        return jsonify({
            'success': True,
            'data': result,
            'message': '报价油墨创建成功'
        }), 201
        
    except Exception as e:
        return jsonify({
            'success': False,
            'message': str(e)
        }), 500

@bp.route('/quote-inks/<quote_ink_id>', methods=['PUT'])
@jwt_required()
def update_quote_ink(quote_ink_id):
    """更新报价油墨"""
    try:
        from app.services.package_method_service import QuoteInkService
        
        data = request.get_json()
        user_id = get_jwt_identity()
        
        if not data:
            return jsonify({
                'success': False,
                'message': '请求数据不能为空'
            }), 400
        
        result = QuoteInkService.update_quote_ink(quote_ink_id, data, user_id)
        return jsonify({
            'success': True,
            'data': result,
            'message': '报价油墨更新成功'
        })
        
    except Exception as e:
        return jsonify({
            'success': False,
            'message': str(e)
        }), 500

@bp.route('/quote-inks/<quote_ink_id>', methods=['DELETE'])
@jwt_required()
def delete_quote_ink(quote_ink_id):
    """删除报价油墨"""
    try:
        from app.services.package_method_service import QuoteInkService
        
        QuoteInkService.delete_quote_ink(quote_ink_id)
        return jsonify({
            'success': True,
            'message': '报价油墨删除成功'
        })
        
    except Exception as e:
        return jsonify({
            'success': False,
            'message': str(e)
        }), 500

@bp.route('/quote-inks/batch', methods=['PUT'])
@jwt_required()
def batch_update_quote_inks():
    """批量更新报价油墨"""
    try:
        from app.services.package_method_service import QuoteInkService
        
        data = request.get_json()
        user_id = get_jwt_identity()
        
        if not data or not isinstance(data, list):
            return jsonify({
                'success': False,
                'message': '请求数据格式错误'
            }), 400
        
        result = QuoteInkService.batch_update_quote_inks(data, user_id)
        return jsonify({
            'success': True,
            'data': result,
            'message': '批量更新成功'
        })
        
    except Exception as e:
        return jsonify({
            'success': False,
            'message': str(e)
        }), 500

@bp.route('/quote-inks/enabled', methods=['GET'])
@jwt_required()
def get_enabled_quote_inks():
    """获取启用的报价油墨列表"""
    try:
        from app.services.package_method_service import QuoteInkService
        
        result = QuoteInkService.get_enabled_quote_inks()
        return jsonify({
            'success': True,
            'data': result
        })
        
    except Exception as e:
        return jsonify({
            'success': False,
            'message': str(e)
        }), 500
>>>>>>> bfec2dde
<|MERGE_RESOLUTION|>--- conflicted
+++ resolved
@@ -5359,8 +5359,6 @@
             'success': False,
             'message': str(e)
         }), 500
-<<<<<<< HEAD
-=======
 
 # ====================== 报价油墨管理 ======================
 
@@ -5543,5 +5541,4 @@
         return jsonify({
             'success': False,
             'message': str(e)
-        }), 500
->>>>>>> bfec2dde
+        }), 500